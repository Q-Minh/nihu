/**
* \file singular_galerkin_quadrature.hpp
* \brief implementation of singular Galerkin quadratures
* \author Peter Fiala fiala@hit.bme.hu, Peter Rucz rucz@hit.bme.hu
*/
#ifndef SINGULAR_GALERKIN_QUADRATURE_HPP_INCLUDED
#define SINGULAR_GALERKIN_QUADRATURE_HPP_INCLUDED

#include "quadrature.hpp"

/** \brief singularity types */
enum singularity_type {
	REGULAR,		/**< \brief no singularity */
	FACE_MATCH,	/**< \brief two elements are identical */
	EDGE_MATCH,	/**< \brief two elements share common edge */
	CORNER_MATCH	/**< \brief two elements share common corner */
};


/**
* \brief class computing singular Galerkin type quadratures for different domains
* \tparam quadrature_family_t the regular quadrature family
* \tparam test_domain_t the test domain type
* \tparam trial_domain_t the trial domain type
*/
template <class quadrature_family_t, class test_domain_t, class trial_domain_t>
class singular_galerkin_quadrature;


/**
* \brief base structure for quadrature helpers
* \tparam test_domain_t type of the test domain
* \tparam trial_domain_t type of the trial domain
*/
template <class test_domain_t, class trial_domain_t>
struct helper_base
{
	/** \brief the scalar type of the singular quadrature */
	typedef typename test_domain_t::scalar_t scalar_t;
	/** \brief the matrix type of a Descartes quadrature element */
	typedef Eigen::Matrix<scalar_t,
		test_domain_t::dimension + trial_domain_t::dimension, 1> descartes_quad_t;
};

/**
* \brief helper structure for the tria-tria case
* \tparam match_type the type of singulartiy
*/
template <singularity_type match_type>
class tria_helper;

/**
* \brief specialisation of ::tria_helper for the FACE_MATCH case
*/
template <>
class tria_helper<FACE_MATCH>
	: public helper_base<tria_domain, tria_domain>
{
public:
	/** \brief indicates whether the quadrature described below is symmetric or not */
	static bool const is_symmetric = true;
	/** \brief the number of subdomains of the present singular quadrature */
	static unsigned const num_domains = 3;

	/**
	* \brief transform the 4d quadrature into a singular Duffy one
	* \param [in,out] x the quadrature points
	* \param [in,out] w the quadrature weight
	* \param [in] idx the subdomain id
	*/
	static void transform(descartes_quad_t &x, scalar_t &w, unsigned idx)
	{
		scalar_t mu1, mu2, xi1, xi2, J;
		switch (idx)
		{
		case 0:
			mu1 = x(0);
			mu2 = x(0) * x(1);
			xi1 = (1-mu1) * x(2);
			xi2 = xi1 * x(3);
			J = (1-mu1) * xi1;
			break;
		case 1:
			mu1 = x(0) * x(1);
			mu2 = x(0) * (x(1) - 1.0);
			xi1 = (1-mu1+mu2) * x(2) - mu2;
			xi2 = (xi1+mu2) * x(3) - mu2;
			J = (1.0-mu1+mu2) * (xi1+mu2);
			break;
		case 2:
			mu1 = x(0) * x(1);
			mu2 = x(0);
			xi1 = (1-mu2) * x(2) + mu2 - mu1;
			xi2 = (xi1-mu2+mu1) * x(3);
			J = (1-mu2) * (xi1-mu2+mu1);
			break;
		}

		w *= J * x(0);

		// transform the quadratures back to the (0,0) (1,0) (0,1) simplex
		x(0) = -xi1 + 1.0;
		x(1) = xi2;
		x(2) = -(mu1+xi1)+1.0;
		x(3) = mu2+xi2;
	}
};

/**
* \brief specialisation of ::tria_helper for the EDGE_MATCH case
*/
template <>
class tria_helper<EDGE_MATCH>
	: public helper_base<tria_domain, tria_domain>
{
public:
	/** \brief indicates whether the quadrature described below is symmetric or not */
	static bool const is_symmetric = false;
	/** \brief the number of subdomains of the present singular quadrature */
	static unsigned const num_domains = 6;

	/**
	* \brief transform the 4d quadrature into a singular Duffy one
	* \param [in,out] x the quadrature points
	* \param [in,out] w the quadrature weight
	* \param [in] idx the subdomain id
	*/
	static void transform(descartes_quad_t &x, scalar_t &w, unsigned idx)
	{
		scalar_t mu1, mu2, xi1, xi2;
		switch (idx)
		{
		case 0:
			mu1 = -x(0) * x(1);
			mu2 = -x(0) * x(1) * x(2);
			xi1 = (1.0-x(0)) * x(3) + x(0);
			xi2 = x(0) * (1.0-x(1) + x(1)*x(2));
			break;
		case 1:
			mu1 = x(0) * x(1);
			mu2 = x(0) * x(1) * x(2);
			xi1 = (1.0-x(0)) * x(3) + x(0) * (1.0-x(1));
			xi2 = x(0) * (1.0-x(1));
			break;
		case 2:
			mu1 = -x(0) * x(1) * x(2);
			mu2 = x(0) * x(1) * (1.0 - x(2));
			xi1 = (1.0-x(0)) * x(3) + x(0);
			xi2 = x(0) * (1.0-x(1));
			break;
		case 3:
			mu1 = x(0) * x(1) * x(2);
			mu2 = x(0) * x(1) * (x(2) - 1.0);
			xi1 = (1.0-x(0)) * x(3) + x(0) * (1.0 - x(1)*x(2));
			xi2 = x(0) * (1.0 - x(1)*x(2));
			break;
		case 4:
			mu1 = -x(0) * x(1) * x(2);
			mu2 = -x(0) * x(1);
			xi1 = (1.0-x(0)) * x(3) + x(0);
			xi2 = x(0);
			break;
		case 5:
			mu1 = x(0) * x(1) * x(2);
			mu2 = x(0) * x(1);
			xi1 = (1.0-x(0)) * x(3) + x(0) * (1.0-x(1)*x(2));
			xi2 = x(0) * (1.0-x(1));
			break;
		}
		double J = x(1) * x(0)*x(0) * (1.0-x(0));
		w *= J;

		// transform the quadratures back to the (0,0) (1,0) (0,1) simplex
		x(0) = -xi1 + 1.0;
		x(1) = xi2;
		x(2) = -(mu1+xi1)+1.0;
		x(3) = mu2+xi2;
	}
};

/**
* \brief specialisation of ::tria_helper for the CORNER_MATCH case
*/
template <>
class tria_helper<CORNER_MATCH>
	: public helper_base<tria_domain, tria_domain>
{
public:
	/** \brief indicates whether the quadrature described below is symmetric or not */
	static bool const is_symmetric = true;
	/** \brief the number of subdomains of the present singular quadrature */
	static unsigned const num_domains = 1;

	/**
	* \brief transform the 4d quadrature into a singular Duffy one
	* \param [in,out] x the quadrature points
	* \param [in,out] w the quadrature weight
	*/
	static void transform(descartes_quad_t &x, scalar_t &w, unsigned)
	{
		scalar_t xi1 = x(0);
		scalar_t xi2 = xi1*x(1);
		scalar_t eta1 = xi1*x(2);
		scalar_t eta2 = eta1*x(3);
		scalar_t J = x(2)*x(0)*x(0)*x(0);

		w *= J;

		// transform the quadratures back to the (0,0) (1,0) (0,1) simplex
		x(0) = -xi1 + 1.0;
		x(1) = xi2;
		x(2) = -eta1+1.0;
		x(3) = eta2;
	}
};


/**
* \brief specialisation of ::singular_galerkin_quadrature for the tria-tria case
* \details The implementation follows the paper of Tattaglia and Barzini
* \tparam quadrature_family_t the regular quadrature family
*/
template <class quadrature_family_t>
class singular_galerkin_quadrature<quadrature_family_t, tria_domain, tria_domain>
{
public:
	/** \brief the (regular) quadrature type */
	typedef typename quadrature_type<quadrature_family_t, tria_domain>::type quadrature_t;
	/** \brief the quadrature element type */
	typedef typename quadrature_t::quadrature_elem_t quadrature_elem_t;

	/**
	* \brief generate a singular quadrature for a given singularity type
	* \tparam match_type the singularity type
	* \param [out] test_quadrature the test quadrature to be extended
	* \param [out] trial_quadrature the trial quadrature to be extended
	* \param [in] SINGULARITY_ORDER polynomial order of the underlying regular quadrature
	* \todo traversing four line quadratures should be replaced by traversing their
	* Descartes product
	*/
	template <singularity_type match_type>
	static void generate(
		quadrature_t &test_quadrature,
		quadrature_t &trial_quadrature,
		unsigned SINGULARITY_ORDER)
	{
		/** \brief the helper class type */
		typedef tria_helper<match_type> hlp_t;
		/** \brief the scalar type */
		typedef typename hlp_t::scalar_t scalar_t;
		/** \brief the double quadrature element type */
		typedef typename hlp_t::descartes_quad_t descartes_quad_t;

		/** \brief the regular line quadrature type */
		typename quadrature_type<quadrature_family_t, line_domain>::type base_quad(SINGULARITY_ORDER);
		// transform the regular line quadrature into the (0,1) domain
		Eigen::Matrix<scalar_t, 2, 1> c(0.0, 1.0);
		base_quad.template transform_inplace<line_1_shape_set>(c);

		// traversing the four dimensional regular quadrature elements
		for (unsigned i1 = 0; i1 < base_quad.size(); ++i1)
		{
			scalar_t x1 = base_quad[i1].get_xi()(0);
			scalar_t w1 = base_quad[i1].get_w();
			for (unsigned i2 = 0; i2 < base_quad.size(); ++i2)
			{
				scalar_t x2 = base_quad[i2].get_xi()(0);
				scalar_t w2 = base_quad[i2].get_w();
				for (unsigned i3 = 0; i3 < base_quad.size(); ++i3)
				{
					scalar_t x3 = base_quad[i3].get_xi()(0);
					scalar_t w3 = base_quad[i3].get_w();
					for (unsigned i4 = 0; i4 < base_quad.size(); ++i4)
					{
						scalar_t x4 = base_quad[i4].get_xi()(0);
						scalar_t w4 = base_quad[i4].get_w();

						for (unsigned idx = 0; idx < hlp_t::num_domains; ++idx)
						{
							descartes_quad_t x(x1, x2, x3, x4);
							scalar_t w = w1 * w2 * w3 * w4;

							// transform the 4d quadrature into the desired one
							hlp_t::transform(x, w, idx);

							// separate into test and trial quadratures
							test_quadrature.push_back(quadrature_elem_t(x.topRows(2), w));
							trial_quadrature.push_back(quadrature_elem_t(x.bottomRows(2), 1.0));

							// and vica versa if symmetry requires
							if (hlp_t::is_symmetric)
							{
								test_quadrature.push_back(quadrature_elem_t(x.bottomRows(2), w));
								trial_quadrature.push_back(quadrature_elem_t(x.topRows(2), 1.0));
							}
						}
					} // for loop for i4
				} // for loop for i3
			} // for loop for i2
		} // for loop for i1
	} // function generate
};


/** \brief helper struct of the quad-quad algorithm
 * \tparam match_type the type of singularity
 */
template <singularity_type match_type>
struct quad_helper;

/** \brief specialisation of ::quad_helper for the ::FACE_MATCH case */
template <>
struct quad_helper<FACE_MATCH> : helper_base<quad_domain, quad_domain>
{
<<<<<<< HEAD
	/** \brief number of subdomains */
	static const unsigned num_domains = 8;
	/** \brief indicates whether quadrature is symmetric to two variables */
	static const bool is_symmetric = false;
	/** \brief type of the domain variable */
=======
	static const unsigned num_domains = 4;
	static const bool is_symmetric = true;
	static quad_domain::scalar_t const corners[4][4][2];

>>>>>>> 39708090
	typedef quad_domain::xi_t xi_t;
	/** \brief type of the domain scalar */
	typedef quad_domain::scalar_t scalar_t;
	/** \brief corners of subdomains */
	static scalar_t const corners[num_domains][4][2];
	/** \brief transform vector from Y' domain to Y domain */
	static xi_t transform_eta(xi_t const &eta)
	{
		return eta;
	}
};

<<<<<<< HEAD
/** \brief definition of subdomain corners */
typename quad_helper<FACE_MATCH>::scalar_t
const quad_helper<FACE_MATCH>::corners[quad_helper<FACE_MATCH>::num_domains][4][2] = {
	{{0, 0}, {0, 0}, { 2,  0}, { 2,  2}},
	{{0, 0}, {0, 0}, { 2,  2}, { 0,  2}},
	{{0, 0}, {0, 0}, { 0,  2}, {-2,  2}},
	{{0, 0}, {0, 0}, {-2,  2}, {-2,  0}},
	{{0, 0}, {0, 0}, {-2,  0}, {-2, -2}},
	{{0, 0}, {0, 0}, {-2, -2}, { 0, -2}},
	{{0, 0}, {0, 0}, { 0, -2}, { 2, -2}},
	{{0, 0}, {0, 0}, { 2, -2}, { 2,  0}}
=======
quad_domain::scalar_t
	const quad_helper<FACE_MATCH>::corners[4][4][2] = {
		{{0, 0}, {0, 0}, { 2, -2}, { 2,  0}},
		{{0, 0}, {0, 0}, { 2,  0}, { 2,  2}},
		{{0, 0}, {0, 0}, { 2,  2}, { 0,  2}},
		{{0, 0}, {0, 0}, { 0,  2}, {-2,  2}}
>>>>>>> 39708090
};

/** \brief specialisation of ::quad_helper for the ::EDGE_MATCH case */
template <>
struct quad_helper<EDGE_MATCH> : helper_base<quad_domain, quad_domain>
{
	/** \brief number of subdomains */
	static const unsigned num_domains = 6;
	/** \brief indicates whether quadrature is symmetric to two variables */
	static const bool is_symmetric = false;
<<<<<<< HEAD
	/** \brief type of the domain variable */
=======
	static quad_domain::scalar_t const corners[6][4][2];

>>>>>>> 39708090
	typedef quad_domain::xi_t xi_t;
	/** \brief type of the domain scalar */
	typedef quad_domain::scalar_t scalar_t;
	/** \brief corners of subdomains */
	static scalar_t const corners[num_domains][4][2];
	/** \brief transform vector from Y' domain to Y domain */
	static xi_t transform_eta(xi_t const &eta)
	{
		return xi_t(eta(0), -2.0-eta(1));
	}
};

<<<<<<< HEAD
/** \brief definition of subdomain corners */
quad_helper<EDGE_MATCH>::scalar_t
const quad_helper<EDGE_MATCH>::corners[quad_helper<EDGE_MATCH>::num_domains][4][2] = {
	{{0, 0}, {0, 0}, {-2,  0}, {-2, -2}},
	{{0, 0}, {0, 0}, {-2, -2}, { 0, -2}},
	{{0, 0}, {0, 0}, { 0, -2}, { 2, -2}},
	{{0, 0}, {0, 0}, { 2, -2}, { 2,  0}},
	{{-2, -2}, {-2, -4}, {0, -4}, {0, -2}},
	{{0, -2}, {0, -4}, {2, -4}, {2, -2}},
=======
quad_domain::scalar_t
	const quad_helper<EDGE_MATCH>::corners[6][4][2] = {
		{{ 0,  0}, { 0,  0}, {-2,  0}, {-2, -2}},
		{{ 0,  0}, { 0,  0}, {-2, -2}, { 0, -2}},
		{{ 0,  0}, { 0,  0}, { 0, -2}, { 2, -2}},
		{{ 0,  0}, { 0,  0}, { 2, -2}, { 2,  0}},
		{{-2, -2}, {-2, -4}, { 0, -4}, { 0, -2}},
		{{ 0, -2}, { 0, -4}, { 2, -4}, { 2, -2}},
>>>>>>> 39708090
};

/** \brief specialisation of ::quad_helper for the ::CORNER_MATCH case */
template <>
struct quad_helper<CORNER_MATCH> : helper_base<quad_domain, quad_domain>
{
	/** \brief number of subdomains */
	static const unsigned num_domains = 5;
	/** \brief indicates whether quadrature is symmetric to two variables */
	static const bool is_symmetric = false;
<<<<<<< HEAD
	/** \brief type of the domain variable */
=======
	static quad_domain::scalar_t const corners[5][4][2];

>>>>>>> 39708090
	typedef quad_domain::xi_t xi_t;
	/** \brief type of the domain scalar */
	typedef quad_domain::scalar_t scalar_t;
	/** \brief corners of subdomains */
	static scalar_t const corners[num_domains][4][2];
	/** \brief transform vector from Y' domain to Y domain */
	static xi_t transform_eta(xi_t const &eta)
	{
		return -2.0 * xi_t::Ones() - eta;
	}
};

<<<<<<< HEAD
/** \brief definition of subdomain corners */
quad_helper<CORNER_MATCH>::scalar_t
const quad_helper<CORNER_MATCH>::corners[quad_helper<CORNER_MATCH>::num_domains][4][2] = {
	{{0, 0}, {0, 0}, {-2,  0}, {-2, -2}},
	{{0, 0}, {0, 0}, {-2, -2}, { 0, -2}},
	{{-4, 0}, {-4, -2}, {-2, -2}, {-2, 0}},
	{{-4, 0-2}, {-4, -2-2}, {-2, -2-2}, {-2, 0-2}},
	{{-4+2, 0-2}, {-4+2, -2-2}, {-2+2, -2-2}, {-2+2, 0-2}}
=======
quad_domain::scalar_t
	const quad_helper<CORNER_MATCH>::corners[5][4][2] = {
		{{ 0,  0}, { 0,  0}, {-2,  0}, {-2, -2}},
		{{ 0,  0}, { 0,  0}, {-2, -2}, { 0, -2}},
		{{-4,  0}, {-4, -2}, {-2, -2}, {-2,  0}},
		{{-4, -2}, {-4, -4}, {-2, -4}, {-2, -2}},
		{{-2, -2}, {-2, -4}, { 0, -4}, { 0, -2}}
>>>>>>> 39708090
};



/**
* \brief specialisation of ::singular_galerkin_quadrature for the quad-quad case
* \details The implementation follows our algorithm
* \tparam quadrature_family_t the regular quadrature family
*/
template <class quadrature_family_t>
class singular_galerkin_quadrature<quadrature_family_t, quad_domain, quad_domain>
{
public:
	/** \brief the (regular) quadrature type */
	typedef typename quadrature_type<quadrature_family_t, quad_domain>::type quadrature_t;
	/** \brief the quadrature element type */
	typedef typename quadrature_t::quadrature_elem_t quadrature_elem_t;
	/** \brief location type of the outer and inner quadratures */
	typedef typename quadrature_elem_t::xi_t xi_t;

	/**
	* \brief generate a singular quadrature for a given singularity type
	* \tparam match_type the singularity type
	* \param [out] test_quadrature the test quadrature to be extended
	* \param [out] trial_quadrature the trial quadrature to be extended
	* \param [in] SINGULARITY_ORDER polynomial order of the underlying regular quadrature
	*/
	template <singularity_type match_type>
	static void generate(
		quadrature_t &test_quadrature,
		quadrature_t &trial_quadrature,
		unsigned SINGULARITY_ORDER)
	{
		/** \brief the helper class type */
		typedef quad_helper<match_type> hlp_t;
		typedef typename hlp_t::scalar_t scalar_t;

		// create a regular quad quadrature for Duffy transformation purposes
		quadrature_t base_quad(SINGULARITY_ORDER);

		for (unsigned d = 0; d < hlp_t::num_domains; ++d)
		{
			// Duffy transformation corners
			Eigen::Matrix<scalar_t, 4, 2> corners;

			// Copy transformation corners from helper struct
			for (unsigned c = 0; c < 4; ++c)
				for (unsigned j = 0; j < 2; ++j)
					corners(c,j) = hlp_t::corners[d][c][j];

			// perform transform
			quadrature_t outer_quad = base_quad.template transform<quad_1_shape_set>(corners);

			for (unsigned out_idx = 0; out_idx < outer_quad.size(); ++out_idx)
			{
				// compute opposite corners of Y rectangle
				xi_t eta_lims[2];
				eta_lims[0] = hlp_t::transform_eta(quad_domain::get_corners()[0]);
				eta_lims[1] = hlp_t::transform_eta(quad_domain::get_corners()[2]);

				// make sure that the Y rectangle has positive side lengths
				for (unsigned j = 0; j < 2; ++j)
					if (eta_lims[0](j) > eta_lims[1](j))
						std::swap(eta_lims[0](j), eta_lims[1](j));

				// compute (-mu + Y) * X
				xi_t mu = outer_quad[out_idx].get_xi();
				scalar_t out_w = outer_quad[out_idx].get_w();
				corners <<
					-mu(0)+eta_lims[0](0), -mu(1)+eta_lims[0](1),
					-mu(0)+eta_lims[1](0), -mu(1)+eta_lims[0](1),
					-mu(0)+eta_lims[1](0), -mu(1)+eta_lims[1](1),
					-mu(0)+eta_lims[0](0), -mu(1)+eta_lims[1](1);
				for (int i = 0; i < corners.rows(); ++i)
					for (int j = 0; j < corners.cols(); ++j)
						/** \todo -1.0 and +1.0 come from the domain corners, this hard coding is sick */
							corners(i,j) = std::max(std::min(corners(i,j), 1.0), -1.0);

				quadrature_t inner_quad = base_quad.template transform<quad_1_shape_set>(corners);

				for (unsigned in_idx = 0; in_idx < inner_quad.size(); ++in_idx)
				{
					xi_t xi = inner_quad[in_idx].get_xi();
					xi_t eta = hlp_t::transform_eta(mu + xi);
					scalar_t w = out_w * inner_quad[in_idx].get_w();

					test_quadrature.push_back(quadrature_elem_t(xi, w));
					trial_quadrature.push_back(quadrature_elem_t(eta, 1.0));

					if (hlp_t::is_symmetric)
					{
						test_quadrature.push_back(quadrature_elem_t(eta, 1.0));
						trial_quadrature.push_back(quadrature_elem_t(xi, w));
					}
				} // inner quadrature loop
			} // outer quadrature loop
		} // domain loop
	} // function generate()
};




/**
* \brief specialisation of ::singular_galerkin_quadrature for the quad-tria case
* \details The implementation follows Barzini's algorithm, but the quad is divided into trias
* \tparam quadrature_family_t the regular quadrature family
*/
template <class quadrature_family_t>
class singular_galerkin_quadrature<quadrature_family_t, quad_domain, tria_domain>
{
public:
	/** \brief the (regular) quadrature type */
	typedef typename quadrature_type<quadrature_family_t, quad_domain>::type test_quadrature_t;
	typedef typename quadrature_type<quadrature_family_t, tria_domain>::type trial_quadrature_t;
	/** \brief the quadrature element type */
	typedef typename test_quadrature_t::quadrature_elem_t quadrature_elem_t;
	/** \brief location type of the outer and inner quadratures */
	typedef typename quadrature_elem_t::xi_t xi_t;

	typedef singular_galerkin_quadrature<quadrature_family_t, tria_domain, tria_domain> base_sing_t;

	/**
	* \brief generate a singular quadrature for a given singularity type
	* \tparam match_type the singularity type
	* \param [out] test_quadrature the test quadrature to be extended
	* \param [out] trial_quadrature the trial quadrature to be extended
	* \param [in] SINGULARITY_ORDER polynomial order of the underlying regular quadrature
	*/
	template <singularity_type match_type>
	static void generate(
		test_quadrature_t &test_quadrature,
		trial_quadrature_t &trial_quadrature,
		unsigned SINGULARITY_ORDER);

	template <>
	static void generate<CORNER_MATCH>(
		test_quadrature_t &test_quadrature,
		trial_quadrature_t &trial_quadrature,
		unsigned SINGULARITY_ORDER)
	{
		trial_quadrature_t test_base;
		trial_quadrature_t trial_base;
		base_sing_t::template generate<CORNER_MATCH>(
			test_base, trial_base, SINGULARITY_ORDER);

		int idx[2][3] = {
			{0, 1, 2},
			{0, 2, 3}
		};

		for (unsigned d = 0; d < 2; ++d)
		{
			Eigen::Matrix<tria_domain::scalar_t, 3, 2> corners;
			for (unsigned i = 0; i < 3; ++i)
				corners.row(i) = quad_domain::get_corners()[idx[d][i]].transpose();
			trial_quadrature_t test_trans = test_base.template transform<tria_1_shape_set>(corners);

			for (unsigned i = 0; i < test_trans.size(); ++i)
			{
				test_quadrature.push_back(test_trans[i]);
				trial_quadrature.push_back(trial_base[i]);
			}
		}
	}



	template <>
	static void generate<EDGE_MATCH>(
		test_quadrature_t &test_quadrature,
		trial_quadrature_t &trial_quadrature,
		unsigned SINGULARITY_ORDER)
	{
		Eigen::Matrix<tria_domain::scalar_t, 3, 2> corners;
		trial_quadrature_t test_base;
		trial_quadrature_t trial_base;

		base_sing_t::template generate<EDGE_MATCH>(
			test_base, trial_base, SINGULARITY_ORDER);

		corners << -1.0, -1.0, 1.0, -1.0, 1.0, 1.0;
		test_base.template transform_inplace<tria_1_shape_set>(corners);
		for (unsigned i = 0; i < test_base.size(); ++i)
		{
			test_quadrature.push_back(test_base[i]);
			trial_quadrature.push_back(trial_base[i]);
		}

		test_base.clear();
		trial_base.clear();

		singular_galerkin_quadrature<quadrature_family_t, tria_domain, tria_domain>::template generate<CORNER_MATCH>(
			test_base, trial_base, SINGULARITY_ORDER);

		corners << -1.0, -1.0, 1.0, 1.0, -1.0, 1.0;
		test_base.template transform_inplace<tria_1_shape_set>(corners);
		for (unsigned i = 0; i < test_base.size(); ++i)
		{
			test_quadrature.push_back(test_base[i]);
			trial_quadrature.push_back(trial_base[i]);
		}
	}
};


template <class quadrature_family_t>
class singular_galerkin_quadrature<quadrature_family_t, tria_domain, quad_domain>
{
public:
	typedef typename quadrature_type<quadrature_family_t, tria_domain>::type test_quadrature_t;
	typedef typename quadrature_type<quadrature_family_t, quad_domain>::type trial_quadrature_t;

	/**
	* \brief generate a singular quadrature for a given singularity type
	* \tparam match_type the singularity type
	* \param [out] test_quadrature the test quadrature to be extended
	* \param [out] trial_quadrature the trial quadrature to be extended
	* \param [in] SINGULARITY_ORDER polynomial order of the underlying regular quadrature
	*/
	template <singularity_type match_type>
	static void generate(
		test_quadrature_t &test_quadrature,
		trial_quadrature_t &trial_quadrature,
		unsigned SINGULARITY_ORDER)
	{
		singular_galerkin_quadrature<quadrature_family_t, quad_domain, tria_domain>::generate<match_type>(
			trial_quadrature, test_quadrature, SINGULARITY_ORDER);
	}
};


#endif<|MERGE_RESOLUTION|>--- conflicted
+++ resolved
@@ -312,18 +312,40 @@
 template <>
 struct quad_helper<FACE_MATCH> : helper_base<quad_domain, quad_domain>
 {
-<<<<<<< HEAD
 	/** \brief number of subdomains */
-	static const unsigned num_domains = 8;
+	static const unsigned num_domains = 4;
+	/** \brief indicates whether quadrature is symmetric to two variables */
+	static const bool is_symmetric = true;
+	/** \brief type of the domain variable */
+	typedef quad_domain::xi_t xi_t;
+	/** \brief type of the domain scalar */
+	typedef quad_domain::scalar_t scalar_t;
+	/** \brief corners of subdomains */
+	static scalar_t const corners[4][4][2];
+	/** \brief transform vector from Y' domain to Y domain */
+	static xi_t transform_eta(xi_t const &eta)
+	{
+		return eta;
+	}
+};
+
+quad_domain::scalar_t
+	const quad_helper<FACE_MATCH>::corners[4][4][2] = {
+		{{0, 0}, {0, 0}, { 2, -2}, { 2,  0}},
+		{{0, 0}, {0, 0}, { 2,  0}, { 2,  2}},
+		{{0, 0}, {0, 0}, { 2,  2}, { 0,  2}},
+		{{0, 0}, {0, 0}, { 0,  2}, {-2,  2}}
+};
+
+/** \brief specialisation of ::quad_helper for the ::EDGE_MATCH case */
+template <>
+struct quad_helper<EDGE_MATCH> : helper_base<quad_domain, quad_domain>
+{
+	/** \brief number of subdomains */
+	static const unsigned num_domains = 6;
 	/** \brief indicates whether quadrature is symmetric to two variables */
 	static const bool is_symmetric = false;
 	/** \brief type of the domain variable */
-=======
-	static const unsigned num_domains = 4;
-	static const bool is_symmetric = true;
-	static quad_domain::scalar_t const corners[4][4][2];
-
->>>>>>> 39708090
 	typedef quad_domain::xi_t xi_t;
 	/** \brief type of the domain scalar */
 	typedef quad_domain::scalar_t scalar_t;
@@ -332,69 +354,10 @@
 	/** \brief transform vector from Y' domain to Y domain */
 	static xi_t transform_eta(xi_t const &eta)
 	{
-		return eta;
-	}
-};
-
-<<<<<<< HEAD
-/** \brief definition of subdomain corners */
-typename quad_helper<FACE_MATCH>::scalar_t
-const quad_helper<FACE_MATCH>::corners[quad_helper<FACE_MATCH>::num_domains][4][2] = {
-	{{0, 0}, {0, 0}, { 2,  0}, { 2,  2}},
-	{{0, 0}, {0, 0}, { 2,  2}, { 0,  2}},
-	{{0, 0}, {0, 0}, { 0,  2}, {-2,  2}},
-	{{0, 0}, {0, 0}, {-2,  2}, {-2,  0}},
-	{{0, 0}, {0, 0}, {-2,  0}, {-2, -2}},
-	{{0, 0}, {0, 0}, {-2, -2}, { 0, -2}},
-	{{0, 0}, {0, 0}, { 0, -2}, { 2, -2}},
-	{{0, 0}, {0, 0}, { 2, -2}, { 2,  0}}
-=======
-quad_domain::scalar_t
-	const quad_helper<FACE_MATCH>::corners[4][4][2] = {
-		{{0, 0}, {0, 0}, { 2, -2}, { 2,  0}},
-		{{0, 0}, {0, 0}, { 2,  0}, { 2,  2}},
-		{{0, 0}, {0, 0}, { 2,  2}, { 0,  2}},
-		{{0, 0}, {0, 0}, { 0,  2}, {-2,  2}}
->>>>>>> 39708090
-};
-
-/** \brief specialisation of ::quad_helper for the ::EDGE_MATCH case */
-template <>
-struct quad_helper<EDGE_MATCH> : helper_base<quad_domain, quad_domain>
-{
-	/** \brief number of subdomains */
-	static const unsigned num_domains = 6;
-	/** \brief indicates whether quadrature is symmetric to two variables */
-	static const bool is_symmetric = false;
-<<<<<<< HEAD
-	/** \brief type of the domain variable */
-=======
-	static quad_domain::scalar_t const corners[6][4][2];
-
->>>>>>> 39708090
-	typedef quad_domain::xi_t xi_t;
-	/** \brief type of the domain scalar */
-	typedef quad_domain::scalar_t scalar_t;
-	/** \brief corners of subdomains */
-	static scalar_t const corners[num_domains][4][2];
-	/** \brief transform vector from Y' domain to Y domain */
-	static xi_t transform_eta(xi_t const &eta)
-	{
 		return xi_t(eta(0), -2.0-eta(1));
 	}
 };
 
-<<<<<<< HEAD
-/** \brief definition of subdomain corners */
-quad_helper<EDGE_MATCH>::scalar_t
-const quad_helper<EDGE_MATCH>::corners[quad_helper<EDGE_MATCH>::num_domains][4][2] = {
-	{{0, 0}, {0, 0}, {-2,  0}, {-2, -2}},
-	{{0, 0}, {0, 0}, {-2, -2}, { 0, -2}},
-	{{0, 0}, {0, 0}, { 0, -2}, { 2, -2}},
-	{{0, 0}, {0, 0}, { 2, -2}, { 2,  0}},
-	{{-2, -2}, {-2, -4}, {0, -4}, {0, -2}},
-	{{0, -2}, {0, -4}, {2, -4}, {2, -2}},
-=======
 quad_domain::scalar_t
 	const quad_helper<EDGE_MATCH>::corners[6][4][2] = {
 		{{ 0,  0}, { 0,  0}, {-2,  0}, {-2, -2}},
@@ -403,7 +366,6 @@
 		{{ 0,  0}, { 0,  0}, { 2, -2}, { 2,  0}},
 		{{-2, -2}, {-2, -4}, { 0, -4}, { 0, -2}},
 		{{ 0, -2}, { 0, -4}, { 2, -4}, { 2, -2}},
->>>>>>> 39708090
 };
 
 /** \brief specialisation of ::quad_helper for the ::CORNER_MATCH case */
@@ -414,12 +376,8 @@
 	static const unsigned num_domains = 5;
 	/** \brief indicates whether quadrature is symmetric to two variables */
 	static const bool is_symmetric = false;
-<<<<<<< HEAD
-	/** \brief type of the domain variable */
-=======
 	static quad_domain::scalar_t const corners[5][4][2];
 
->>>>>>> 39708090
 	typedef quad_domain::xi_t xi_t;
 	/** \brief type of the domain scalar */
 	typedef quad_domain::scalar_t scalar_t;
@@ -432,16 +390,6 @@
 	}
 };
 
-<<<<<<< HEAD
-/** \brief definition of subdomain corners */
-quad_helper<CORNER_MATCH>::scalar_t
-const quad_helper<CORNER_MATCH>::corners[quad_helper<CORNER_MATCH>::num_domains][4][2] = {
-	{{0, 0}, {0, 0}, {-2,  0}, {-2, -2}},
-	{{0, 0}, {0, 0}, {-2, -2}, { 0, -2}},
-	{{-4, 0}, {-4, -2}, {-2, -2}, {-2, 0}},
-	{{-4, 0-2}, {-4, -2-2}, {-2, -2-2}, {-2, 0-2}},
-	{{-4+2, 0-2}, {-4+2, -2-2}, {-2+2, -2-2}, {-2+2, 0-2}}
-=======
 quad_domain::scalar_t
 	const quad_helper<CORNER_MATCH>::corners[5][4][2] = {
 		{{ 0,  0}, { 0,  0}, {-2,  0}, {-2, -2}},
@@ -449,7 +397,6 @@
 		{{-4,  0}, {-4, -2}, {-2, -2}, {-2,  0}},
 		{{-4, -2}, {-4, -4}, {-2, -4}, {-2, -2}},
 		{{-2, -2}, {-2, -4}, { 0, -4}, { 0, -2}}
->>>>>>> 39708090
 };
 
 
