--- conflicted
+++ resolved
@@ -181,25 +181,7 @@
 			it->transform_inplace<LSet>(coords);
 		return derived();
 	}
-	*/
-
-<<<<<<< HEAD
-	// Addition
-	quadrature<domain_t> operator+(quadrature<domain_t> const &other) const
-	{
-		quadrature<domain_t> result(this->size()+other.size());
-		result += *this;
-		result += other;
-		return result;
-	}
-
-	quadrature &operator+=(quadrature<domain_t> const &other)
-	{
-		insert(this->end(), other.begin(), other.end());
-		return *this;
-	}
-};
-=======
+
 	/**
 	 * \brief add two quadratures
 	 * \details It is assured that the dimensions match.
@@ -265,7 +247,6 @@
 		return result;
 	}
 }; // quadrature_base
->>>>>>> 369e7692
 
 
 /**
