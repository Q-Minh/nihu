/**
* \file element.hpp
* \author Peter Fiala fiala@hit.bme.hu Peter Rucz rucz@hit.bme.hu
* \brief Declaration of class ::element and its specialisations
*/
#ifndef ELEMENT_HPP_INCLUDED
#define ELEMENT_HPP_INCLUDED

#include <Eigen/Dense>
#include <type_traits>

#include "shapeset.hpp"

<<<<<<< HEAD
/**
 * \brief class describing the overlapping state of two element
 */
class element_overlapping
{
public:
	/** \brief return number of coincident nodes */
	unsigned get_num(void) const { 	return num; }
	/** \brief return index of first coincident node in element 1 */
=======
//template <class TestElem, class TrialElem>
class element_overlapping
{
	unsigned num;			/**< \brief number of coincident nodes */
	unsigned ind1, ind2;		/**< \brief start node indices */
public:
	unsigned get_num(void) const  {	return num; }
>>>>>>> 369e7692
	unsigned get_ind1(void) const { return ind1; }
	/** \brief return index of first coincident node in element 2 */
	unsigned get_ind2(void) const { return ind2; }

	/** \brief constructor */
	element_overlapping(unsigned num = 0, unsigned ind1 = 0, unsigned ind2 = 0) :
		num(num), ind1(ind1), ind2(ind2)
	{
	}
<<<<<<< HEAD

private:
	unsigned num;			/** \brief number of coincident nodes */
	unsigned ind1, ind2;	/** \brief start node indices */
=======
	
	/*
	check_match(void) const {
		
	}
	*/
>>>>>>> 369e7692
};

/**
* \brief functor computing normal vector
* \tparam nDim number of dimensions
*/
template <unsigned nDim>
struct normal_vector
{
	static_assert(nDim <= 2, "Element normal is not yet implemented for this dimension");
};

/**
* \brief specialisation of normal vector for the 1D case
*/
template <>
struct normal_vector<1>
{
	/**
	* \brief compute normal vector in 1D
	* \param dx position derivative matrix
	*/
	Eigen::Matrix<double, 1, 2> operator() (Eigen::Matrix<double, 1, 2> const &dx) const
	{
		Eigen::Matrix<double, 1, 2> res;
		res << dx(1), -dx(0);
		return res;
	}
};

/**
* \brief specialisation of normal vector for the 2D case
*/
template <>
struct normal_vector<2>
{
	/**
	* \brief compute normal vector in two dimensions
	* \param dx position derivative matrix
	*/
	Eigen::Matrix<double, 1, 3> operator() (Eigen::Matrix<double, 2, 3> const &dx) const
	{
		return dx.row(0).cross(dx.row(1));
	}
};


/**
* \brief The geometrical element representation
* \tparam LSet the shape function set describing the geometrical behaviour
* \tparam Dimension the dimensionality of the elements space
* \details The element is defined by its L-set, dimension and the nodal coordinates.
* The class provides a method to compute the location \f$x\f$
*/
template <class LSet, unsigned Dimension>
class element
{
public:
	/** \brief the dimension of the element's location variable \f$x\f$ */
	static unsigned const x_dim = Dimension;
	/** \brief the elements's L-set */
	typedef LSet lset_t;
	/** \brief the elements's domain */
	typedef typename lset_t::domain_t domain_t;
	/** \brief the dimension of the element's domain variable \f$xi\f$ */
	static unsigned const xi_dim = domain_t::dimension;

	/** \brief number of shape functions in the set, inherited from the LSet */
	static unsigned const num_nodes = lset_t::num_nodes;
	/** \brief type of the shape functions' independent variable \f$\xi\f$, inherited from the LSet  */
	typedef typename lset_t::xi_t xi_t;
	/** \brief type of an \f$L(\xi)\f$ vector, inherited from the LSet */
	typedef typename lset_t::shape_t L_t;
	/** \brief type of an \f$\nabla L(\xi)\f$ gradient matrix, inherited from the LSet */
	typedef typename lset_t::dshape_t dL_t;

	/** \brief type of the element's independent location variable \f$x\f$ */
	typedef Eigen::Matrix<double, 1, x_dim> x_t;
	/** \brief type of the gradient of the element's independent location variable \f$x'_{\xi}\f$ */
	typedef Eigen::Matrix<double, xi_dim, x_dim> dx_t;
	/** \brief matrix type that stores the element's corner coordinates \f$x_i\f$ */
	typedef Eigen::Matrix<unsigned, 1, num_nodes> nodes_t;
	/** \brief matrix type that stores the element's corner coordinates \f$x_i\f$ */
	typedef Eigen::Matrix<double, num_nodes, x_dim> coords_t;
	/** \brief type that stores the element's id */
	typedef Eigen::Matrix<unsigned, 1, 1> id_t;

protected:
	/** \brief the element's identifier */
	id_t m_id;
	/** \brief the element's nodal indices in the mesh */
	nodes_t m_nodes;
	/** \brief the element's corner coordinates \f$x_i\f$ */
	coords_t m_coords;

public:
	/**
	* \brief default constructor for std::vector container
	*/
	element() {}

	/**
	* \brief constructor
	* \param id the elem id
	* \param nodes the elem node indices
	* \param coords the elem coordinates
	*/
	element(unsigned id, nodes_t const &nodes, coords_t const &coords)
		: m_nodes(nodes), m_coords(coords)
	{
		this->m_id << id;
	}

	/**
	* \brief constructor
	* \param coords the elem coordinates
	*/
	element(coords_t const &coords)
		: m_id(id_t()), m_nodes(nodes_t()), m_coords(coords)
	{
	}

	/**
	* \brief return elem id
	* \return elem id
	*/
	id_t const &get_id(void) const
	{
		return m_id;
	}

	/**
	* \brief return nodes
	* \return elem nodes
	*/
	nodes_t const &get_nodes(void) const
	{
		return m_nodes;
	}

	/**
	* \brief return coordinates
	* \return elem coordinates
	*/
	coords_t const &get_coords(void) const
	{
		return m_coords;
	}

	/**
	* \brief return element location
	* \param \xi location \f$\xi\f$ in the base domain
	* \return location \f$x\f$ in the element
	*/
	x_t get_x(xi_t const &xi) const
	{
		return lset_t::eval_shape(xi).transpose() * m_coords;
	}

	/**
	* \brief return element center
	* \return location \f$x_0\f$ in the element center
	*/
	x_t get_center(void) const
	{
		return get_x(domain_t::get_center());
	}

	/**
	* \brief return element location gradient
	* \param \xi location \f$\xi\f$ in the base domain
	* \return location gradient \f$x'_{\xi}\f$ in the element
	*/
	dx_t get_dx(xi_t const &xi) const
	{
		return lset_t::eval_dshape(xi).transpose() * m_coords;
	}

	/**
	* \brief return element normal
	* \param \xi location \f$\xi\f$ in the base domain
	* \return element normal vector \f$n\f$ in the element
	*/
	x_t get_normal(xi_t const &xi) const
	{
		static_assert(xi_dim == x_dim-1, "Element does not have normal");
		normal_vector<xi_dim> n;
		return n(get_dx(xi));
	}


	/**
	 * \brief check overlapping state with other element
	 * \tparam OtherElem type of the other element
	 * \param [in] other reference to the other element
	 * \return structure containing overlapping information
	 */
	template <class OtherElem>
	element_overlapping get_overlapping(OtherElem const &other) const
	{
		unsigned num_coinc = 0;	/// number of coincident nodes
		unsigned start_ind1;
		unsigned start_ind2;

		auto const &otherNodes = other.get_nodes();
		for (unsigned i = 0; i < num_nodes; ++i)
		{
			for (unsigned j = 0; j < OtherElem::num_nodes; ++j)
			{
				if (m_nodes[i] == otherNodes[j])
				{
					/// no previous coincident nodes
					if (num_coinc == 0)
					{
						start_ind1 = i; start_ind2 = j;
					}
					else
					{
						if (i < start_ind1 || (i==num_nodes-1 && start_ind1 == 0 && num_coinc < num_nodes-1))
							start_ind1 = i;
						/*
						if (i > stop_ind1 || (i==0 && stop_ind1 == num_nodes-1))
							stop_ind1 = i;
						*/
						if (j < start_ind2 || (j==OtherElem::num_nodes-1 && start_ind2 == 0 && num_coinc < OtherElem::num_nodes-1))
							start_ind2 = j;
						/*
						else if (j > stop_ind2 || (j==0 && stop_ind2==OtherElem::num_nodes-1))
							stop_ind2 = j;
						*/
					}
					num_coinc++;
				}
			}
		}
		if (num_coinc == 0)
			return element_overlapping();
		return element_overlapping(num_coinc, start_ind1, start_ind2);
	}
};

/** \brief a linear triangle element in 2D space */
typedef element<line_1_shape_set, 2> line_1_elem;

/** \brief a linear triangle element in 3D space */
typedef element<tria_1_shape_set, 3> tria_1_elem;
/** \brief a linear parallelogram element in 3D space */
typedef element<parallelogram_shape_set, 3> parallelogram_elem;
/** \brief a linear quad element in 3D space */
typedef element<quad_1_shape_set, 3> quad_1_elem;

#endif
<|MERGE_RESOLUTION|>--- conflicted
+++ resolved
@@ -11,25 +11,17 @@
 
 #include "shapeset.hpp"
 
-<<<<<<< HEAD
 /**
  * \brief class describing the overlapping state of two element
  */
 class element_overlapping
 {
-public:
-	/** \brief return number of coincident nodes */
-	unsigned get_num(void) const { 	return num; }
-	/** \brief return index of first coincident node in element 1 */
-=======
-//template <class TestElem, class TrialElem>
-class element_overlapping
-{
 	unsigned num;			/**< \brief number of coincident nodes */
 	unsigned ind1, ind2;		/**< \brief start node indices */
 public:
+	/** \brief return number of coincident nodes */
 	unsigned get_num(void) const  {	return num; }
->>>>>>> 369e7692
+	/** \brief return index of first coincident node in element 1 */
 	unsigned get_ind1(void) const { return ind1; }
 	/** \brief return index of first coincident node in element 2 */
 	unsigned get_ind2(void) const { return ind2; }
@@ -39,19 +31,6 @@
 		num(num), ind1(ind1), ind2(ind2)
 	{
 	}
-<<<<<<< HEAD
-
-private:
-	unsigned num;			/** \brief number of coincident nodes */
-	unsigned ind1, ind2;	/** \brief start node indices */
-=======
-	
-	/*
-	check_match(void) const {
-		
-	}
-	*/
->>>>>>> 369e7692
 };
 
 /**
