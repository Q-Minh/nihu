#ifndef COMPLEXITY_ESTIMATOR_HPP_INCLUDED
#define COMPLEXITY_ESTIMATOR_HPP_INCLUDED

<<<<<<< HEAD
#include "field.hpp"
#include "../tmp/integer.hpp"

=======
#include "../tmp/integer.hpp"
#include "field.hpp"

template <class Estim1, class...Estims>
struct merge_complexity_estimators :
	merge_complexity_estimators<
		Estim1,
		typename merge_complexity_estimators<Estims...>::type
> {};


template <class Estim1, class Estim2>
struct merge_complexity_estimators<Estim1, Estim2>
{
	struct type
	{
		template <class TestField, class TrialField>
		static unsigned eval(
			field_base<TestField> const &test_field,
			field_base<TrialField> const &trial_field
		)
		{
			return std::max(
				Estim1::eval(test_field, trial_field),
				Estim2::eval(test_field, trial_field));
		}
	};
};
>>>>>>> d6674a0b


template <class TestField, class TrialField, class KernelEstimator>
class complexity_estimator
{
public:
	typedef TestField test_field_t;
	typedef TrialField trial_field_t;

	enum {
		test_field_complexity =
			shape_set_traits<typename test_field_t::nset_t>::polynomial_order +
			shape_set_traits<typename test_field_t::lset_t>::jacobian_order,
		trial_field_complexity =
			shape_set_traits<typename trial_field_t::nset_t>::polynomial_order +
			shape_set_traits<typename trial_field_t::lset_t>::jacobian_order
	};

	static unsigned const total_field_complexity = tmp::max_<
		std::integral_constant<unsigned, test_field_complexity>,
		std::integral_constant<unsigned, trial_field_complexity>
	>::value;

	static unsigned eval(
		field_base<test_field_t> const &test_field,
		field_base<trial_field_t> const &trial_field
	)
	{
		return total_field_complexity +
			KernelEstimator::eval(test_field, trial_field);
	}
};


/**
 * \brief merge at least two complexity estimators
 * \tparam Estim1 the first estimator
 * \tparam Estims the further complexity estimators
 */
template <class Estim1, class...Estims>
struct merge_kernel_complexity_estimators :
	merge_kernel_complexity_estimators<
		Estim1,
		typename merge_kernel_complexity_estimators<Estims...>::type
	>
{
};


/**
 * \brief merge two complexity estimators (the general case)
 * \tparam Estim1 the first estimator
 * \tparam Estim2 the second estimator
 */
template <class Estim1, class Estim2>
struct merge_kernel_complexity_estimators<Estim1, Estim2>
{
	struct type
	{
		template <class test_field_t, class trial_field_t>
		static unsigned eval(
			field_base<test_field_t> const &test_field,
			field_base<trial_field_t> const &trial_field
		)
		{
			return std::max(
				Estim1::eval(test_field, trial_field),
				Estim2::eval(test_field, trial_field)
			);
		}
	};
};

#endif<|MERGE_RESOLUTION|>--- conflicted
+++ resolved
@@ -1,40 +1,8 @@
 #ifndef COMPLEXITY_ESTIMATOR_HPP_INCLUDED
 #define COMPLEXITY_ESTIMATOR_HPP_INCLUDED
 
-<<<<<<< HEAD
-#include "field.hpp"
-#include "../tmp/integer.hpp"
-
-=======
 #include "../tmp/integer.hpp"
 #include "field.hpp"
-
-template <class Estim1, class...Estims>
-struct merge_complexity_estimators :
-	merge_complexity_estimators<
-		Estim1,
-		typename merge_complexity_estimators<Estims...>::type
-> {};
-
-
-template <class Estim1, class Estim2>
-struct merge_complexity_estimators<Estim1, Estim2>
-{
-	struct type
-	{
-		template <class TestField, class TrialField>
-		static unsigned eval(
-			field_base<TestField> const &test_field,
-			field_base<TrialField> const &trial_field
-		)
-		{
-			return std::max(
-				Estim1::eval(test_field, trial_field),
-				Estim2::eval(test_field, trial_field));
-		}
-	};
-};
->>>>>>> d6674a0b
 
 
 template <class TestField, class TrialField, class KernelEstimator>
@@ -108,4 +76,4 @@
 	};
 };
 
-#endif+#endif
