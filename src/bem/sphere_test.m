%% compile C++ mex code
clc;
mex -v CXXFLAGS="\$CXXFLAGS -std=c++11 -O3" Boonen13.mex.cpp -I../../../eigen -output Boonen13

%% Build a good little mesh
R = 1;                                  % radius
mesh = create_sphere_boundary(1, 4);    % mesh
k = min(mesh_kmax(mesh)) / 2;           % wave number

%% C++ Boonen version
% qmesh = quadratise(mesh);
% qmesh.Nodes(:,2:4) = bsxfun(@times, qmesh.Nodes(:,2:4), 1./sqrt(dot(qmesh.Nodes(:,2:4), qmesh.Nodes(:,2:4), 2)));
tic;
[nodes, elements] = extract_Boonen_mesh(mesh);
[G, H] = Boonen13(nodes, elements, k);
tBooni = toc;

%% old C++ version
tic;
[nodes, elements] = extract_bem_mesh(mesh);
[HH, GG] = bemHG(mesh, k, 'lin');
tOldSchool = toc;

%% Solve
<<<<<<< HEAD
M = ibemRHS(qmesh);
q = ones(size(G,1),1);
p = (H - .5*M) \ (G * q);
q = ones(size(GG,1),1);
pp = (HH - .5*eye(size(GG,1))) \ (GG * q);
=======
M = ibemRHS(mesh);
p = (H - .5*M) \ sum(G,2);
pp = (HH - .5*eye(size(GG,1))) \ sum(GG,2);
>>>>>>> 851664db

%% Analytical
p_anal = -R/(1 + 1i*k*R);
<|MERGE_RESOLUTION|>--- conflicted
+++ resolved
@@ -1,38 +1,59 @@
-%% compile C++ mex code
-clc;
-mex -v CXXFLAGS="\$CXXFLAGS -std=c++11 -O3" Boonen13.mex.cpp -I../../../eigen -output Boonen13
+clear;
 
-%% Build a good little mesh
-R = 1;                                  % radius
-mesh = create_sphere_boundary(1, 4);    % mesh
-k = min(mesh_kmax(mesh)) / 2;           % wave number
-
-%% C++ Boonen version
-% qmesh = quadratise(mesh);
-% qmesh.Nodes(:,2:4) = bsxfun(@times, qmesh.Nodes(:,2:4), 1./sqrt(dot(qmesh.Nodes(:,2:4), qmesh.Nodes(:,2:4), 2)));
-tic;
-[nodes, elements] = extract_Boonen_mesh(mesh);
-[G, H] = Boonen13(nodes, elements, k);
-tBooni = toc;
-
-%% old C++ version
-tic;
-[nodes, elements] = extract_bem_mesh(mesh);
-[HH, GG] = bemHG(mesh, k, 'lin');
-tOldSchool = toc;
-
-%% Solve
-<<<<<<< HEAD
-M = ibemRHS(qmesh);
-q = ones(size(G,1),1);
-p = (H - .5*M) \ (G * q);
-q = ones(size(GG,1),1);
-pp = (HH - .5*eye(size(GG,1))) \ (GG * q);
-=======
-M = ibemRHS(mesh);
-p = (H - .5*M) \ sum(G,2);
-pp = (HH - .5*eye(size(GG,1))) \ sum(GG,2);
->>>>>>> 851664db
-
-%% Analytical
-p_anal = -R/(1 + 1i*k*R);
+for is_quadratic = [false true]
+    for N = 4 : 15
+        for tria_num = [0 1 2] % 0 quad 1 half 2 full tria
+            for is_isoparam = [false true]
+                
+                disp([is_quadratic N is_isoparam tria_num]);
+                
+                try
+                    clear G H M
+                    
+                    R = 1;                                  % radius
+                    mesh = create_sphere_boundary(1, N);    % mesh
+                    k = min(mesh_kmax(mesh)) / 2;           % wave number
+                    if tria_num == 2
+                        mesh = quad2tria(mesh);
+                    elseif tria_num == 1
+                        eps = 1e-3;
+                        mup = mesh_section(mesh, [-Inf, Inf; -eps Inf; -Inf Inf]');
+                        mlo = mesh_section(mesh, [-Inf, Inf; -Inf eps; -Inf Inf]');
+                        mlo = quad2tria(mlo);
+                        mesh = join_meshes(mup, mlo);
+                        mesh = merge_coincident_nodes(mesh);
+                        mesh = drop_unused_nodes(mesh);
+                    end
+                    [~, ~, w] = geo2gauss(mesh, 0);
+                    
+                    if is_quadratic
+                        mesh = quadratise(mesh);
+                        r = sqrt(dot(mesh.Nodes(:,2:4), mesh.Nodes(:,2:4), 2));
+                        mesh.Nodes(:,2:4) = bsxfun(@times, mesh.Nodes(:,2:4), R./r);
+                    end
+                    
+                    [nodes, elements] = extract_Boonen_mesh(mesh);
+                    
+                    if is_isoparam
+                        tic;
+                        [G, H, neval] = Boonen13_gal_iso(nodes, elements, k);
+                        tBooni = toc;
+                        M = ibemRHS(mesh);
+                    else
+                        tic;
+                        [G, H, neval] = Boonen13_gal_const(nodes, elements, k);
+                        tBooni = toc;
+                        M = diag(w);
+                    end
+                    
+                    p = (H - .5*M) \ sum(G,2);
+                    p_anal = -R/(1 + 1i*k*R);
+                    
+                    save(fullfile('data', sprintf('res_N%u_q%u_f%u_t%u', N, is_quadratic, is_isoparam, tria_num)), ...
+                        'p', 'p_anal', 'tBooni', 'neval');
+                    
+                end
+            end
+        end
+    end
+end