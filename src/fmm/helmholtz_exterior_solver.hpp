--- conflicted
+++ resolved
@@ -96,13 +96,10 @@
 		// instantiate the fmm object
 		fmm_t fmm(m_wave_number);
 
-<<<<<<< HEAD
-=======
 		/// \todo this should be independent of the solver
 		fmm.set_accuracy(3.0);
 
 
->>>>>>> a52df713
 		// build the cluster tree
 		std::cout << "Create cluster tree" << std::endl;
 		cluster_tree_t tree(
@@ -246,23 +243,6 @@
 		auto cix_l2p_bm = create_x2p_cluster_indexed(ix_l2p_bm, tree);
 
 		// create precomputed fmbem operators
-<<<<<<< HEAD
-		std::cout << "Precomputing M2M..." << std::endl;
-		auto start = NiHu::wc_time::tic();
-		auto m2m_pre = create_x2x_precompute(cix_m2m, lists.get_list(lists.M2M));
-		std::cout << "Ready, Elapsed time: " << NiHu::wc_time::toc(start) << " s" << std::endl;
-
-		std::cout << "Precomputing L2L..." << std::endl;
-		start = NiHu::wc_time::tic();
-		auto l2l_pre = create_x2x_precompute(cix_l2l, lists.get_list(lists.L2L));
-		std::cout << "Ready, Elapsed time: " << NiHu::wc_time::toc(start) << " s" << std::endl;
-
-		std::cout << "Precomputing M2L..." << std::endl;
-		start = NiHu::wc_time::tic();
-		auto m2l_pre = create_x2x_precompute(cix_m2l, lists.get_list(lists.M2L));
-		std::cout << "Ready, Elapsed time: " << NiHu::wc_time::toc(start) << " s\n" << std::endl;
-=======
->>>>>>> a52df713
 
 		std::cout << "Precomputing P2M_1..." << std::endl;
 		start = NiHu::wc_time::tic();
