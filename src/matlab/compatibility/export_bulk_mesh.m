--- conflicted
+++ resolved
@@ -27,7 +27,6 @@
 
 %% Write Element data
 ElementTypes = [
-<<<<<<< HEAD
     {'CROD    '}, {12}, {2}
     {'CBAR    '}, {12}, {2}
     {'CTRIA3  '}, {23}, {3}
@@ -37,14 +36,6 @@
     {'CTETRA  '}, {34}, {4}
     {'CPENTA  '}, {36}, {6}
     {'CHEXA   '}, {38}, {8}
-=======
-    {'CBAR    '}, {ShapeSet.LinearLine.Id}
-    {'CTRIA3  '}, {ShapeSet.LinearTria.Id}
-    {'CQUAD4  '}, {ShapeSet.LinearQuad.Id}
-    {'CTETRA  '}, {ShapeSet.LinearTetra.Id}
-    {'CPENTA  '}, {ShapeSet.LinearPenta.Id}
-    {'CHEXA   '}, {ShapeSet.LinearHexa.Id}
->>>>>>> d3015c1b
     ];
 for net = 1 : size(ElementTypes,1)
     LSetId = ElementTypes{net,2};
