function mesh = import_unv_mesh(fname)
%IMPORT_UNV_MESH Import mesh from UNV format
%   MESH = IMPORT_UNV_MESH(FNAME) imports a mesh from unv format

% 163: units
% 2411: nodes
% 2412: elements
fid = fopen(fname);
if fid == -1
<<<<<<< HEAD
    error('NiHu:import_unv_mesh:invalid_file', ...
        'cannot open unv file: %s', fname);
=======
    error('nihu:runtime_error', 'Could not open unv file ''%s'' for reading', fname);
>>>>>>> aa5a21d5
end
data = textscan(fid, '%s', 'delimiter', '\n');
fclose(fid);
data = data{1};

blocksep = find(strcmp('-1', data));
blockind = [blocksep(1:2:end)+1 blocksep(2:2:end)-1];
blockid = str2double(data(blockind(:,1)));

unitblock = find(blockid == 164);
nodeblock = find(blockid == 2411);
elemblock = find(blockid == 2412);
unusedblocks = setdiff(blockid, [2411 2412]);
if ~isempty(unusedblocks)
    warning('NiHu:read_unv_mesh', ...
        sprintf('Block not imported: %g\n', unusedblocks)); %#ok<SPWRN>
end

nodedef = data(blockind(nodeblock,1)+1 : blockind(nodeblock,2));
nodedef = strrep(nodedef, 'D', 'E');
elemdef = data(blockind(elemblock,1)+1 : blockind(elemblock,2));

% read units
if ~isempty(unitblock)
    unitblock = unitblock(end);
    units = process_units(data(blockind(unitblock,1)+1 : blockind(unitblock,2)));
else
    units = struct('length_ratio', 1, 'force_ratio', 1, 'temp_ratio', 1);
end

% read nodes
<<<<<<< HEAD
nNodes = size(nodedef,1)/2;
nodid = zeros(nNodes,1);
coord = zeros(nNodes,3);
i = 0;
line = 1;
while line < length(nodedef)
=======
nNode = length(nodedef)/2;
nodid = zeros(nNode,1);
coord = zeros(nNode,3);
for i = 1 : nNode
    line = 2*i-1;
>>>>>>> aa5a21d5
    [res1, count1] = sscanf(nodedef{line}, '%u', [4 1]);
    if count1 ~= 4
        break;
    end
    [res2, count2] = sscanf(nodedef{line+1}, '%g', [3 1]);
    if count2 ~= 3
        break;
    end
    nodid(i) = res1(1);
    coord(i,:) = res2;
end

% apply units to coordinates
coord = coord / units.length_ratio;

% read elements
nElem = length(elemdef)/2;
elems = zeros(nElem,3);
elemids = zeros(nElem,1);
elemtypes = zeros(nElem,1);
for i = 1 : nElem
    line = 2*i-1;
    [res1, count1] = sscanf(elemdef{line}, '%u', [6 1]);
    if count1 ~= 6
        break;
    end
    nnodes = res1(6);
    [res2, count2] = sscanf(elemdef{line+1}, '%u', [nnodes 1]);
    if count2 ~= nnodes
        break;
    end
    elemids(i,1) = res1(1);
    elemtypes(i,1) = res1(2);
    elems(i,1:nnodes) = res2;
end

mesh = create_empty_mesh();
mesh.Nodes = [nodid(:) coord];
mesh.Elements = zeros(size(elems,1), 7);
mesh.Elements(:,4+(1:size(elems,2))) = elems;
tri = sum(mesh.Elements ~= 0, 2) == 3;
qua = sum(mesh.Elements ~= 0, 2) == 4;
qtri = elemtypes == 92;
mesh.Elements(tri,2) = ShapeSet.LinearTria.Id;
mesh.Elements(qua,2) = ShapeSet.LinearQuad.Id;
mesh.Elements(qtri,2) = ShapeSet.QuadraticTria.Id;
mesh.Elements(:,3:4) = 1;
mesh.Elements(:,1) = elemids;

end % of function


function units = process_units(data)
code = sscanf(data{1}, '%u');
ratios = sscanf(strrep(data{2}, 'D', 'E'), '%f');
units.length_ratio = ratios(1);
units.force_ratio = ratios(2);
units.temp_ratio = ratios(3);
units.temp_offset = sscanf(strrep(data{3}, 'D', 'E'), '%f');
end<|MERGE_RESOLUTION|>--- conflicted
+++ resolved
@@ -7,12 +7,7 @@
 % 2412: elements
 fid = fopen(fname);
 if fid == -1
-<<<<<<< HEAD
-    error('NiHu:import_unv_mesh:invalid_file', ...
-        'cannot open unv file: %s', fname);
-=======
     error('nihu:runtime_error', 'Could not open unv file ''%s'' for reading', fname);
->>>>>>> aa5a21d5
 end
 data = textscan(fid, '%s', 'delimiter', '\n');
 fclose(fid);
@@ -44,20 +39,11 @@
 end
 
 % read nodes
-<<<<<<< HEAD
-nNodes = size(nodedef,1)/2;
-nodid = zeros(nNodes,1);
-coord = zeros(nNodes,3);
-i = 0;
-line = 1;
-while line < length(nodedef)
-=======
 nNode = length(nodedef)/2;
 nodid = zeros(nNode,1);
 coord = zeros(nNode,3);
 for i = 1 : nNode
     line = 2*i-1;
->>>>>>> aa5a21d5
     [res1, count1] = sscanf(nodedef{line}, '%u', [4 1]);
     if count1 ~= 4
         break;
