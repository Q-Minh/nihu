function [p, q] = incident(type, varargin)
%INCIDENT Incident pressure and velocity wave field
%   [p, q] = incident('point', r0, r, n, k, symm)
%   [p, q] = incident('line', r0, r, n, k, symm)
%   [p, q] = incident('plane', dir, r, n, k, symm)

% Peter Fiala
% 2009-2013

r = varargin{2};
n = varargin{3};
k = varargin{4};
N = size(r,1);

switch lower(type)
    case 'point'
        r0 = varargin{1};
        M = size(r0,1);
        if length(varargin) > 4
            symm = varargin{5};
        else
            symm = 0;
        end
        p = zeros(N,M);
        if nargout == 2
            q = zeros(N,M);
        end
        for m = 1 : size(r0,1)
            dvec = r - repmat(r0(m,:), N, 1);
            d = sqrt(dot(dvec, dvec, 2));
            p(:,m) = p(:,m) + exp(-1i*k*d)./ d / (4*pi);
            if nargout == 2
                rdn = dot(dvec, n, 2) ./ d;
                q(:,m) = q(:,m) -(1+1i*k*d)./d .* p(:,m) .* rdn;
            end
        end
        if symm
            [p2, q2] = incident('point', r0*diag([1 1 -1]), r, n, k);
            p = p + symm*p2;
            q = q + symm*q2;
        end
    case 'line'
        r0 = varargin{1};
        M = size(r0,1);

        p = zeros(N,M);
        if nargout == 2 
            q = zeros(N,M);
        end
        for m = 1 : size(r0,1)
            dvec = r(:,1:2) - repmat(r0(m,1:2), N, 1);
            d = sqrt(dot(dvec, dvec, 2));
            p(:,m) = p(:,m) -1i/4 * besselh(0,2,k*d);
            if nargout == 2
<<<<<<< HEAD
                rdn = dot(dvec, n(:,1:2), 2) ./ d;
=======
                rdn = dot(dvec(:,1:2), n(:,1:2), 2) ./ d;
>>>>>>> 8791c6c2
                q(:,m) = q(:,m) + 1i*k/4 * besselh(1,2,k*d) .* rdn;
            end
        end
    case 'plane'
        dir = varargin{1};
        dir = dir/norm(dir);
        if length(varargin) > 4
            symm = varargin{5};
        else
            symm = 0;
        end
        kk = dir * k;
        p = exp(-1i*(r*kk(:)));
        if nargout == 2
            q = -1i*(n*kk(:)) .* p;
        end
        if symm
            [p2, q2] = incident('plane', dir*diag([1 1 -1]), r, n, k);
            p = p + symm*p2;
            q = q + symm*q2;
        end
    otherwise
end % of switch

end % of function<|MERGE_RESOLUTION|>--- conflicted
+++ resolved
@@ -52,11 +52,7 @@
             d = sqrt(dot(dvec, dvec, 2));
             p(:,m) = p(:,m) -1i/4 * besselh(0,2,k*d);
             if nargout == 2
-<<<<<<< HEAD
-                rdn = dot(dvec, n(:,1:2), 2) ./ d;
-=======
                 rdn = dot(dvec(:,1:2), n(:,1:2), 2) ./ d;
->>>>>>> 8791c6c2
                 q(:,m) = q(:,m) + 1i*k/4 * besselh(1,2,k*d) .* rdn;
             end
         end
