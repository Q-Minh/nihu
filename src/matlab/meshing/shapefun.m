function [N, dN, ddN] = shapefun(x, type)
%SHAPEFUN Shape functions over standard elements
% [N, dN] = SHAPEFUN(X, TYPE) returns linear shape function samples over
% standard elements. The input vector X is a nxd vector, each
% row containins the coordinates [xi eta] of a point in the standard
% element. The output N contains the n samples of the shape function
% N(xi, eta), the output parameter dN contains the derivatives
% [N'_xi N'_eta] for each location.

%   Copyright 2008-2012 P. Fiala and P. Rucz
%   Budapest University of Technology and Economics

% Last modified 2013.12.16.

switch type
    case {12 121}
        % Line element
        xi = x(:,1);
        N = [1-xi, 1+xi]/2;
        if nargout > 1
            dN = repmat([-1, +1]/2, size(xi,1),1);
        end
        if nargout > 2
            ddN = zeros(length(xi), 2);
        end
    case 122
        % Quadratic Line element
        xi = x(:,1);
        N = [(xi-1).*xi/2, 1-xi.^2, (1+xi).*xi/2];
        if nargout > 1
            dN = [xi-.5, -2*xi, xi+.5];
        end
        if nargout > 2
            ddN = repmat([1, -2, 1], size(xi,1),1);
        end
    case {23 231}
        % TRIA element
        xi = x(:,1);
        eta = x(:,2);
        N = [1-xi-eta, xi, eta];
        if nargout > 1
            dN(:,:,1) = repmat([-1, +1,  0], size(xi,1),1);
            dN(:,:,2) = repmat([-1,  0, +1], size(xi,1),1);
        end
        if nargout > 2
            ddN = zeros(length(xi), 3, 3);
        end
    case {21}
        % constant QUAD shape
        N = ones(size(x,1), 1);
        if nargout > 1
            dN = zeros(size(x,1), 1, 2);
        end
        if nargout > 2
            ddN = zeros(size(x,1), 1, 3);
        end
    case {24 241}
        % linear QUAD element
        xi = x(:,1);
        eta = x(:,2);
        N = [(1-xi).*(1-eta), (1+xi).*(1-eta),...
            (1+xi).*(1+eta), (1-xi).*(1+eta)] / 4;
        if nargout > 1
            dN(:,:,1) = [-(1-eta), (1-eta), (1+eta), -(1+eta)] / 4;
            dN(:,:,2) = [-(1-xi), -(1+xi), (1+xi), (1-xi)] / 4;
        end
        if nargout > 2
            ddN(:,:,1) = zeros(length(xi), 4);
            ddN(:,:,2) = repmat([1, -1, +1, -1] / 4, length(xi), 1);
            ddN(:,:,3) = zeros(length(xi), 4);
        end
    case 232
        % QUADRATIC TRIA element
        xi = x(:,1);
        eta = x(:,2);
        N = [ (eta + xi - 1).*(2.*eta + 2.*xi - 1), -4.*xi.*(eta + xi - 1), xi.*(2.*xi - 1), 4.*eta.*xi, eta.*(2.*eta - 1), -4.*eta.*(eta + xi - 1)];
        if nargout > 1
            dN(:,:,1) = [4.*eta+4.*xi - 3, 4-8.*xi-4.*eta,       4.*xi - 1, 4.*eta, zeros(size(xi)),           -4.*eta];
            dN(:,:,2) = [4.*eta+4.*xi - 3,         -4.*xi, zeros(size(xi)),  4.*xi, 4.*eta - 1, 4 - 4.*xi - 8.*eta];
        end
    case 242
        % QUADRATIC QUAD element
        xi = x(:,1);
        eta = x(:,2);
        N = [ (eta.*xi.*(eta - 1).*(xi - 1))/4, -(eta.*(xi.^2 - 1).*(eta - 1))/2, (eta.*xi.*(eta - 1).*(xi + 1))/4, -(xi.*(eta.^2 - 1).*(xi + 1))/2, (eta.*xi.*(eta + 1).*(xi + 1))/4, -(eta.*(xi.^2 - 1).*(eta + 1))/2, (eta.*xi.*(eta + 1).*(xi - 1))/4, -(xi.*(eta.^2 - 1).*(xi - 1))/2, (eta.^2 - 1).*(xi.^2 - 1)];
        if nargout > 1
            dN(:,:,1) = [ (eta.*(2.*xi - 1).*(eta - 1))/4, -eta.*xi.*(eta - 1), (eta.*(2.*xi + 1).*(eta - 1))/4, -((eta.^2 - 1).*(2.*xi + 1))/2, (eta.*(2.*xi + 1).*(eta + 1))/4, -eta.*xi.*(eta + 1), (eta.*(2.*xi - 1).*(eta + 1))/4, -((eta.^2 - 1).*(2.*xi - 1))/2, 2.*xi.*(eta.^2 - 1)];
            dN(:,:,2) = [ (xi.*(2.*eta - 1).*(xi - 1))/4, -((2.*eta - 1).*(xi.^2 - 1))/2, (xi.*(2.*eta - 1).*(xi + 1))/4, -eta.*xi.*(xi + 1), (xi.*(2.*eta + 1).*(xi + 1))/4, -((2.*eta + 1).*(xi.^2 - 1))/2, (xi.*(2.*eta + 1).*(xi - 1))/4, -eta.*xi.*(xi - 1), 2.*eta.*(xi.^2 - 1)];
        end
        if nargout > 2
            ddN(:,:,1) = [ eta.^2/2 - eta/2, - eta.^2 + eta, eta.^2/2 - eta/2, 1 - eta.^2, eta.^2/2 + eta/2, - eta.^2 - eta, eta.^2/2 + eta/2, 1 - eta.^2, 2*eta.^2 - 2];
            ddN(:,:,2) = [ ((2*eta - 1).*(2*xi - 1))/4, -xi.*(2*eta - 1), ((2*eta - 1).*(2*xi + 1))/4, -eta.*(2*xi + 1), ((2*eta + 1).*(2*xi + 1))/4, -xi.*(2*eta + 1), ((2*eta + 1).*(2*xi - 1))/4, -eta.*(2*xi - 1), 4*eta*xi];
            ddN(:,:,3) = [ xi.^2/2 - xi/2, 1 - xi.^2, xi.^2/2 + xi/2, - xi.^2 - xi, xi.^2/2 + xi/2, 1 - xi.^2, xi.^2/2 - xi/2, - xi.^2 + xi, 2*xi.^2 - 2];
        end
        % QUADRATIC QUAD element
%         xi = x(:,1);
%         eta = x(:,2);
%         N = [ -((xi - 1).*(eta - 1).*(xi + eta + 1))/4, ((xi.^2 - 1).*(eta - 1))/2, ((xi + 1).*(eta - 1).*(eta - xi + 1))/4, -((eta.^2 - 1).*(xi + 1))/2, ((xi + 1).*(eta + 1).*(xi + eta - 1))/4, -((xi.^2 - 1).*(eta + 1))/2, ((xi - 1).*(eta + 1).*(xi - eta + 1))/4, ((eta.^2 - 1).*(xi - 1))/2];
%         if nargout > 1
%             dN(:,:,1) = [ -((2*xi + eta).*(eta - 1))/4, xi*(eta - 1), -((2*xi - eta).*(eta - 1))/4, 1/2 - eta^2/2, ((2*xi + eta).*(eta + 1))/4, -xi*(eta + 1), ((2*xi - eta).*(eta + 1))/4, eta.^2/2 - 1/2];
%             dN(:,:,2) = [ -((xi + 2*eta).*(xi - 1))/4, xi^2/2 - 1/2, -((xi - 2*eta).*(xi + 1))/4, -eta*(xi + 1), ((xi + 2*eta).*(xi + 1))/4, 1/2 - xi.^2/2, ((xi - 2*eta).*(xi - 1))/4, eta.*(xi - 1)];
%         end
%         if nargout > 2
%             ddN(:,:,1) = repmat([ 4, -8, 4, 0, 0, 0], size(xi), 1);
%             ddN(:,:,2) = repmat([ 4, -4, 0, 4, 0, -4], size(xi), 1);
%             ddN(:,:,3) = repmat([ 4, 0, 0, 0, 4, -8], size(xi), 1);
%         end
    case 34
        % TETRA element
        xi = x(:,1);
        eta = x(:,2);
        zeta = x(:,3);
        N = [1-xi-eta-zeta, xi, eta, zeta];
        if nargout > 1
            dN(:,:,1) = repmat([-1, 1, 0, 0], size(xi,1),1);
            dN(:,:,2) = repmat([-1, 0, 1, 0], size(xi,1),1);
            dN(:,:,3) = repmat([-1, 0, 0, 1], size(xi,1),1);
        end
    case 36
        % PENTA element
        xi = x(:,1);
        eta = x(:,2);
        zeta = x(:,3);
        n = size(xi,1);
        N = [
            (1-xi-eta).*(1-zeta), xi.*(1-zeta), eta.*(1-zeta), ...
            (1-xi-eta).*(1+zeta), xi.*(1+zeta), eta.*(1+zeta)
            ]/2;
        if nargout > 1
            dN(:,:,1) = [-(1-zeta), (1-zeta), zeros(n,1),...
                -(1+zeta), (1+zeta), zeros(n,1)]/2;
            dN(:,:,2) = [-(1-zeta), zeros(n,1), (1-zeta),...
                -(1+zeta), zeros(n,1), (1+zeta)]/2;
            dN(:,:,3) = [-(1-xi-eta), -xi, -eta,...
                (1-xi-eta), xi, eta]/2;
        end
    case 38
        % HEXA element
        xi = x(:,1);
        eta = x(:,2);
        zeta = x(:,3);
        N = [
<<<<<<< HEAD
            (1-xi).*(1-eta).*(1-zeta),...
            (1+xi).*(1-eta).*(1-zeta),...
            (1+xi).*(1+eta).*(1-zeta),...
            (1-xi).*(1+eta).*(1-zeta),...
            (1-xi).*(1-eta).*(1+zeta),...
            (1+xi).*(1-eta).*(1+zeta),...
            (1+xi).*(1+eta).*(1+zeta),...
            (1-xi).*(1+eta).*(1+zeta)
=======
            (1-xi).*(1+eta).*(1-zeta),...
            (1+xi).*(1+eta).*(1-zeta),...
            (1+xi).*(1-eta).*(1-zeta),...
            (1-xi).*(1-eta).*(1-zeta),...
            (1-xi).*(1+eta).*(1+zeta),...
            (1+xi).*(1+eta).*(1+zeta),...
            (1+xi).*(1-eta).*(1+zeta),...
            (1-xi).*(1-eta).*(1+zeta)
>>>>>>> 7d762eb7
            ]/8;
        if nargout > 1
            dN(:,:,1) = [
                -(1+eta).*(1-zeta),...
                (1+eta).*(1-zeta),...
                (1-eta).*(1-zeta),...
                -(1-eta).*(1-zeta),...
                -(1+eta).*(1+zeta),...
                (1+eta).*(1+zeta),...
                (1-eta).*(1+zeta),...
                -(1-eta).*(1+zeta)
                ]/8;
            dN(:,:,2) = [
                (1-xi).*(1-zeta),...
                (1+xi).*(1-zeta),...
                -(1+xi).*(1-zeta),...
                -(1-xi).*(1-zeta),...
                (1-xi).*(1+zeta),...
                (1+xi).*(1+zeta),...
                -(1+xi).*(1+zeta),...
                -(1-xi).*(1+zeta)
                ]/8;
            dN(:,:,3) = [
                -(1-xi).*(1+eta),...
                -(1+xi).*(1+eta),...
                -(1+xi).*(1-eta),...
                -(1-xi).*(1-eta),...
                (1-xi).*(1+eta),...
                (1+xi).*(1+eta),...
                (1+xi).*(1-eta),...
                (1-xi).*(1-eta)
                ]/8;
        end
    otherwise
        error('NiHu:shapefun:argValue',...
            'Elem type %d not supported', type);
end
end<|MERGE_RESOLUTION|>--- conflicted
+++ resolved
@@ -140,16 +140,6 @@
         eta = x(:,2);
         zeta = x(:,3);
         N = [
-<<<<<<< HEAD
-            (1-xi).*(1-eta).*(1-zeta),...
-            (1+xi).*(1-eta).*(1-zeta),...
-            (1+xi).*(1+eta).*(1-zeta),...
-            (1-xi).*(1+eta).*(1-zeta),...
-            (1-xi).*(1-eta).*(1+zeta),...
-            (1+xi).*(1-eta).*(1+zeta),...
-            (1+xi).*(1+eta).*(1+zeta),...
-            (1-xi).*(1+eta).*(1+zeta)
-=======
             (1-xi).*(1+eta).*(1-zeta),...
             (1+xi).*(1+eta).*(1-zeta),...
             (1+xi).*(1-eta).*(1-zeta),...
@@ -158,7 +148,6 @@
             (1+xi).*(1+eta).*(1+zeta),...
             (1+xi).*(1-eta).*(1+zeta),...
             (1-xi).*(1-eta).*(1+zeta)
->>>>>>> 7d762eb7
             ]/8;
         if nargout > 1
             dN(:,:,1) = [
