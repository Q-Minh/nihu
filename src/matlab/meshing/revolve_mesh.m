--- conflicted
+++ resolved
@@ -38,38 +38,14 @@
     coord = coord * T;
 end
 
-<<<<<<< HEAD
-% Create new elements
-Elements = drop_IDs(mesh);
-% zero padding
-Elements = [Elements zeros(size(Elements,1), 8-size(Elements,2))];
-quad = Elements(Elements(:,2) == ShapeSet.LinearQuad.Id,:);
-nq = size(quad,1);
-tria = Elements(Elements(:,2) == ShapeSet.LinearTria.Id,:);
-nt = size(tria,1);
-line = Elements(Elements(:,2) == ShapeSet.LinearLine.Id,:);
-nl = size(line,1);
-nE = nq+nt+nl;
-=======
 % Select which elements to flip to conserve outward normals
 [~, normal] = centnorm(mesh);
 lsetid = mesh.Elements(:,2);
 reverse = false(size(mesh.Elements,1),1);
->>>>>>> 71b79dd4
 
 Elem = extrude_elements(mesh, nNod, nRep, reverse);
 
-<<<<<<< HEAD
-for iPhi = 1 : nRep
-    Elem((iPhi-1)*nE+(1:nq),1:12) = [repmat([0 ShapeSet.LinearHexa.Id],nq,1) quad(:,3:4) quad(:,5:8)+(iPhi-1)*nNod quad(:,5:8)+iPhi*nNod];
-    Elem((iPhi-1)*nE+nq+(1:nt),1:10) = [repmat([0 ShapeSet.LinearPenta.Id],nt,1) tria(:,3:4) tria(:,5:7)+(iPhi-1)*nNod tria(:,5:7)+iPhi*nNod];
-    Elem((iPhi-1)*nE+nq+nt+(1:nl),1:8) = [repmat([0 ShapeSet.LinearTetra.Id],nl,1) line(:,3:4) line(:,[5 6])+(iPhi-1)*nNod line(:,[6 5])+iPhi*nNod];
-end
-
-% Assemble new mesh
-=======
 % Assemble new mesh structure
->>>>>>> 71b79dd4
 mesh2.Nodes(:,2:4) = coords;
 mesh2.Nodes(:,1) = 1:size(mesh2.Nodes,1);
 mesh2.Elements = Elem;
