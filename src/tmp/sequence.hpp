<<<<<<< HEAD
#ifndef SEQUENCE_HPP
#define SEQUENCE_HPP

/**
 * \file sequence.hpp
 * \brief implementation of a vector
 */
#include "integer.hpp"

/**
 * \brief metafunctor to implement size operation
 */
template <class tag>
struct size_impl;

/**
 * \brief metafunction returning size (uses size_impl metafunctor)
 */
template <class Seq>
struct size : size_impl<typename Seq::tag>::template apply<Seq> {};

/**
 * \brief metafunctor to implement at operation
 */
template <class tag>
struct at_impl;

/**
 * \brief metafunction returning element at a given position (uses at_impl metafunctor)
 */
template <class Seq, class Pos>
struct at : at_impl<typename Seq::tag>::template apply<Seq, Pos> {};

/**
 * \brief metafunctor to implement begin operation
 */
template <class tag>
struct begin_impl;

/**
 * \brief metafunction returning begin iterator of a sequence (uses begin_impl metafunctor)
 */
template <class Seq>
struct begin : begin_impl<typename Seq::tag> :: template apply<Seq> {};

/**
 * \brief metafunctor to implement end operation
 */
template <class tag>
struct end_impl;

/**
 * \brief metafunction returning end iterator of a sequence (uses end_impl metafunctor)
 */
template <class Seq>
struct end : end_impl<typename Seq::tag> :: template apply<Seq> {};

/**
 * \brief metafunctor to implement clear operation
 */
template <class tag>
struct clear_impl;

/**
 * \brief metafunction clearing a sequence (uses clear_impl metafunctor)
 */
template <class Seq>
struct clear : clear_impl<typename Seq::tag> :: template apply<Seq> {};

/**
 * \brief metafunctor to implement push_front operation
 */
template <class tag>
struct push_front_impl;

/**
 * \brief metafunction pushing an element to the front (uses push_front_impl metafunctor)
 */
template <class Seq, class T>
struct push_front : push_front_impl<typename Seq::tag> :: template apply<Seq, T> {};

/**
 * \brief metafunctor to implement push_back operation
 */
template <class tag>
struct push_back_impl;

/**
 * \brief metafunction pushing an element to the back (uses push_back_impl metafunctor)
 */
template <class Seq, class T>
struct push_back : push_back_impl<typename Seq::tag> :: template apply<Seq, T> {};


template <class Iter>
struct deref;

struct none;

struct tiny_tag;

template <class A0 = none, class A1 = none, class A2 = none>
struct tiny
{
	typedef tiny type; 	/* self-returning */

	typedef tiny_tag tag;	/* tagged */

	typedef A0 arg0;
	typedef A1 arg1;
	typedef A2 arg2;
};


template <class Arg, int Pos>
struct tiny_at;

template <class A0, class A1, class A2>
struct tiny_at<tiny<A0, A1, A2>, 0> { typedef A0 type; };

template <class A0, class A1, class A2>
struct tiny_at<tiny<A0, A1, A2>, 1> { typedef A1 type; };

template <class A0, class A1, class A2>
struct tiny_at<tiny<A0, A1, A2>, 2> { typedef A2 type; };

template <>
struct at_impl<tiny_tag>
{
	template <class Seq, class Pos>
	struct apply : tiny_at<Seq, Pos::value> {};
};


template <class Seq, class Pos>
struct tiny_iterator;

template <class Seq, class Pos>
struct next<tiny_iterator<Seq, Pos> >
{ /* metafunction forwarding impossible because tiny_iterator is incomplete type */
	typedef tiny_iterator<Seq, typename next<Pos>::type> type;
};

template <class Seq, class Pos>
struct prev<tiny_iterator<Seq, Pos> >
{ /* metafunction forwarding impossible because tiny_iterator is incomplete type */
	typedef tiny_iterator<Seq, typename prev<Pos>::type> type;
};

template <class T0, class T1, class T2>
struct tiny_size : int_<3> {};

template <class T0, class T1>
struct tiny_size<T0, T1, none> : int_<2> {};

template <class T0>
struct tiny_size<T0, none, none> : int_<1> {};

template <>
struct tiny_size<none, none, none> : int_<0> {};

template <>
struct size_impl<tiny_tag>
{
	template <class Seq>
	struct apply : tiny_size<typename Seq::arg0, typename Seq::arg1, typename Seq::arg2> {};
};

template <class Seq, class Pos>
struct deref<tiny_iterator<Seq, Pos> > : at<Seq, Pos> {};

template <>
struct begin_impl<tiny_tag>
{
	template <class Tiny>
	struct apply
	{ /* metafunction forwarding impossible because tiny_iterator is incomplete type */
		typedef tiny_iterator<Tiny, int_<0> > type;
	};
};

template <>
struct end_impl<tiny_tag>
{
	template <class Tiny>
	struct apply
	{
		typedef tiny_iterator<
			Tiny,
			typename tiny_size<typename Tiny::arg0, typename Tiny::arg1, typename Tiny::arg2>::type
		> type;
	};
};

template <>
struct clear_impl<tiny_tag>
{
	template <class Seq>
	struct apply : tiny<> {};
};

template <>
struct push_front_impl<tiny_tag>
{
	template <class Tiny, class T>
	struct apply : tiny<T, typename Tiny::arg0, typename Tiny::arg1> {};
};

template <class Tiny, class T, int N>
struct tiny_push_back;

template <class Tiny, class T>
struct tiny_push_back<Tiny, T, 0> : tiny<T> {};

template <class Tiny, class T>
struct tiny_push_back<Tiny, T, 1> : tiny<typename Tiny::arg0, T> {};

template <class Tiny, class T>
struct tiny_push_back<Tiny, T, 2> : tiny<typename Tiny::arg0, typename Tiny::arg1, T> {};

template <>
struct push_back_impl<tiny_tag>
{
	template <class Seq, class T>
	struct apply : tiny_push_back<Seq, T, size<Seq>::value > {};
};

template <class State, class Operation>
struct inserter
{
	typedef State state;
	typedef Operation operation;
};


#endif

=======
#ifndef SEQUENCE_HPP
#define SEQUENCE_HPP

/**
 * \file sequence.hpp
 * \brief implementation of a vector
 */
#include "integer.hpp"

/**
 * \brief metafunctor to implement size operation
 */
template <class tag>
struct size_impl;

/**
 * \brief metafunction returning size (uses size_impl metafunctor)
 */
template <class Seq>
struct size : size_impl<typename Seq::tag>::template apply<Seq> {};

/**
 * \brief metafunctor to implement at operation
 */
template <class tag>
struct at_impl;

/**
 * \brief metafunction returning element at a given position (uses at_impl metafunctor)
 */
template <class Seq, class Pos>
struct at : at_impl<typename Seq::tag>::template apply<Seq, Pos> {};

/**
 * \brief metafunctor to implement begin operation
 */
template <class tag>
struct begin_impl;

/**
 * \brief metafunction returning begin iterator of a sequence (uses begin_impl metafunctor)
 */
template <class Seq>
struct begin : begin_impl<typename Seq::tag> :: template apply<Seq> {};

/**
 * \brief metafunctor to implement end operation
 */
template <class tag>
struct end_impl;

/**
 * \brief metafunction returning end iterator of a sequence (uses end_impl metafunctor)
 */
template <class Seq>
struct end : end_impl<typename Seq::tag> :: template apply<Seq> {};

/**
 * \brief metafunctor to implement clear operation
 */
template <class tag>
struct clear_impl;

/**
 * \brief metafunction clearing a sequence (uses clear_impl metafunctor)
 */
template <class Seq>
struct clear : clear_impl<typename Seq::tag> :: template apply<Seq> {};

/**
 * \brief metafunctor to implement push_front operation
 */
template <class tag>
struct push_front_impl;

/**
 * \brief metafunction pushing an element to the front (uses push_front_impl metafunctor)
 */
template <class Seq, class T>
struct push_front : push_front_impl<typename Seq::tag> :: template apply<Seq, T> {};

/**
 * \brief metafunctor to implement push_back operation
 */
template <class tag>
struct push_back_impl;

/**
 * \brief metafunction pushing an element to the back (uses push_back_impl metafunctor)
 */
template <class Seq, class T>
struct push_back : push_back_impl<typename Seq::tag> :: template apply<Seq, T> {};


template <class Iter>
struct deref;

struct none;

struct tiny_tag;

template <class A0 = none, class A1 = none, class A2 = none, class A3 = none>
struct tiny
{
	typedef tiny type; 	/* self-returning */

	typedef tiny_tag tag;	/* tagged */

	typedef A0 arg0;
	typedef A1 arg1;
	typedef A2 arg2;
	typedef A3 arg3;
};


template <class Arg, int Pos>
struct tiny_at;

template <class A0, class A1, class A2, class A3>
struct tiny_at<tiny<A0, A1, A2, A3>, 0> { typedef A0 type; };

template <class A0, class A1, class A2, class A3>
struct tiny_at<tiny<A0, A1, A2, A3>, 1> { typedef A1 type; };

template <class A0, class A1, class A2, class A3>
struct tiny_at<tiny<A0, A1, A2, A3>, 2> { typedef A2 type; };

template <class A0, class A1, class A2, class A3>
struct tiny_at<tiny<A0, A1, A2, A3>, 3> { typedef A3 type; };

template <>
struct at_impl<tiny_tag>
{
	template <class Seq, class Pos>
	struct apply : tiny_at<Seq, Pos::value> {};
};


template <class Seq, class Pos>
struct tiny_iterator;

template <class Seq, class Pos>
struct next<tiny_iterator<Seq, Pos> >
{ /* metafunction forwarding impossible because tiny_iterator is incomplete type */
	typedef tiny_iterator<Seq, typename next<Pos>::type> type;
};

template <class Seq, class Pos>
struct prev<tiny_iterator<Seq, Pos> >
{ /* metafunction forwarding impossible because tiny_iterator is incomplete type */
	typedef tiny_iterator<Seq, typename prev<Pos>::type> type;
};

template <class T0, class T1, class T2, class T3>
struct tiny_size : int_<4> {};

template <class T0, class T1, class T2>
struct tiny_size<T0, T1, T2, none> : int_<3> {};

template <class T0, class T1>
struct tiny_size<T0, T1, none, none> : int_<2> {};

template <class T0>
struct tiny_size<T0, none, none, none> : int_<1> {};

template <>
struct tiny_size<none, none, none, none> : int_<0> {};

template <>
struct size_impl<tiny_tag>
{
	template <class Seq>
	struct apply : tiny_size<typename Seq::arg0, typename Seq::arg1, typename Seq::arg2, typename Seq::arg3> {};
};

template <class Seq, class Pos>
struct deref<tiny_iterator<Seq, Pos> > : at<Seq, Pos> {};

template <>
struct begin_impl<tiny_tag>
{
	template <class Tiny>
	struct apply
	{ /* metafunction forwarding impossible because tiny_iterator is incomplete type */
		typedef tiny_iterator<Tiny, int_<0> > type;
	};
};

template <>
struct end_impl<tiny_tag>
{
	template <class Tiny>
	struct apply
	{
		typedef tiny_iterator<
			Tiny,
			typename tiny_size<typename Tiny::arg0, typename Tiny::arg1, typename Tiny::arg2, typename Tiny::arg3>::type
		> type;
	};
};

template <>
struct clear_impl<tiny_tag>
{
	template <class Seq>
	struct apply : tiny<> {};
};

template <>
struct push_front_impl<tiny_tag>
{
	template <class Tiny, class T>
	struct apply : tiny<T, typename Tiny::arg0, typename Tiny::arg1, typename Tiny::arg2> {};
};

template <class Tiny, class T, int N>
struct tiny_push_back;

template <class Tiny, class T>
struct tiny_push_back<Tiny, T, 0> : tiny<T> {};

template <class Tiny, class T>
struct tiny_push_back<Tiny, T, 1> : tiny<typename Tiny::arg0, T> {};

template <class Tiny, class T>
struct tiny_push_back<Tiny, T, 2> : tiny<typename Tiny::arg0, typename Tiny::arg1, T> {};

template <class Tiny, class T>
struct tiny_push_back<Tiny, T, 3> : tiny<typename Tiny::arg0, typename Tiny::arg1, typename Tiny::arg2, T> {};

template <>
struct push_back_impl<tiny_tag>
{
	template <class Seq, class T>
	struct apply : tiny_push_back<Seq, T, size<Seq>::value > {};
};

template <class State, class Operation>
struct inserter
{
	typedef State state;
	typedef Operation operation;
};


#endif
>>>>>>> 7e654862
<|MERGE_RESOLUTION|>--- conflicted
+++ resolved
@@ -1,242 +1,3 @@
-<<<<<<< HEAD
-#ifndef SEQUENCE_HPP
-#define SEQUENCE_HPP
-
-/**
- * \file sequence.hpp
- * \brief implementation of a vector
- */
-#include "integer.hpp"
-
-/**
- * \brief metafunctor to implement size operation
- */
-template <class tag>
-struct size_impl;
-
-/**
- * \brief metafunction returning size (uses size_impl metafunctor)
- */
-template <class Seq>
-struct size : size_impl<typename Seq::tag>::template apply<Seq> {};
-
-/**
- * \brief metafunctor to implement at operation
- */
-template <class tag>
-struct at_impl;
-
-/**
- * \brief metafunction returning element at a given position (uses at_impl metafunctor)
- */
-template <class Seq, class Pos>
-struct at : at_impl<typename Seq::tag>::template apply<Seq, Pos> {};
-
-/**
- * \brief metafunctor to implement begin operation
- */
-template <class tag>
-struct begin_impl;
-
-/**
- * \brief metafunction returning begin iterator of a sequence (uses begin_impl metafunctor)
- */
-template <class Seq>
-struct begin : begin_impl<typename Seq::tag> :: template apply<Seq> {};
-
-/**
- * \brief metafunctor to implement end operation
- */
-template <class tag>
-struct end_impl;
-
-/**
- * \brief metafunction returning end iterator of a sequence (uses end_impl metafunctor)
- */
-template <class Seq>
-struct end : end_impl<typename Seq::tag> :: template apply<Seq> {};
-
-/**
- * \brief metafunctor to implement clear operation
- */
-template <class tag>
-struct clear_impl;
-
-/**
- * \brief metafunction clearing a sequence (uses clear_impl metafunctor)
- */
-template <class Seq>
-struct clear : clear_impl<typename Seq::tag> :: template apply<Seq> {};
-
-/**
- * \brief metafunctor to implement push_front operation
- */
-template <class tag>
-struct push_front_impl;
-
-/**
- * \brief metafunction pushing an element to the front (uses push_front_impl metafunctor)
- */
-template <class Seq, class T>
-struct push_front : push_front_impl<typename Seq::tag> :: template apply<Seq, T> {};
-
-/**
- * \brief metafunctor to implement push_back operation
- */
-template <class tag>
-struct push_back_impl;
-
-/**
- * \brief metafunction pushing an element to the back (uses push_back_impl metafunctor)
- */
-template <class Seq, class T>
-struct push_back : push_back_impl<typename Seq::tag> :: template apply<Seq, T> {};
-
-
-template <class Iter>
-struct deref;
-
-struct none;
-
-struct tiny_tag;
-
-template <class A0 = none, class A1 = none, class A2 = none>
-struct tiny
-{
-	typedef tiny type; 	/* self-returning */
-
-	typedef tiny_tag tag;	/* tagged */
-
-	typedef A0 arg0;
-	typedef A1 arg1;
-	typedef A2 arg2;
-};
-
-
-template <class Arg, int Pos>
-struct tiny_at;
-
-template <class A0, class A1, class A2>
-struct tiny_at<tiny<A0, A1, A2>, 0> { typedef A0 type; };
-
-template <class A0, class A1, class A2>
-struct tiny_at<tiny<A0, A1, A2>, 1> { typedef A1 type; };
-
-template <class A0, class A1, class A2>
-struct tiny_at<tiny<A0, A1, A2>, 2> { typedef A2 type; };
-
-template <>
-struct at_impl<tiny_tag>
-{
-	template <class Seq, class Pos>
-	struct apply : tiny_at<Seq, Pos::value> {};
-};
-
-
-template <class Seq, class Pos>
-struct tiny_iterator;
-
-template <class Seq, class Pos>
-struct next<tiny_iterator<Seq, Pos> >
-{ /* metafunction forwarding impossible because tiny_iterator is incomplete type */
-	typedef tiny_iterator<Seq, typename next<Pos>::type> type;
-};
-
-template <class Seq, class Pos>
-struct prev<tiny_iterator<Seq, Pos> >
-{ /* metafunction forwarding impossible because tiny_iterator is incomplete type */
-	typedef tiny_iterator<Seq, typename prev<Pos>::type> type;
-};
-
-template <class T0, class T1, class T2>
-struct tiny_size : int_<3> {};
-
-template <class T0, class T1>
-struct tiny_size<T0, T1, none> : int_<2> {};
-
-template <class T0>
-struct tiny_size<T0, none, none> : int_<1> {};
-
-template <>
-struct tiny_size<none, none, none> : int_<0> {};
-
-template <>
-struct size_impl<tiny_tag>
-{
-	template <class Seq>
-	struct apply : tiny_size<typename Seq::arg0, typename Seq::arg1, typename Seq::arg2> {};
-};
-
-template <class Seq, class Pos>
-struct deref<tiny_iterator<Seq, Pos> > : at<Seq, Pos> {};
-
-template <>
-struct begin_impl<tiny_tag>
-{
-	template <class Tiny>
-	struct apply
-	{ /* metafunction forwarding impossible because tiny_iterator is incomplete type */
-		typedef tiny_iterator<Tiny, int_<0> > type;
-	};
-};
-
-template <>
-struct end_impl<tiny_tag>
-{
-	template <class Tiny>
-	struct apply
-	{
-		typedef tiny_iterator<
-			Tiny,
-			typename tiny_size<typename Tiny::arg0, typename Tiny::arg1, typename Tiny::arg2>::type
-		> type;
-	};
-};
-
-template <>
-struct clear_impl<tiny_tag>
-{
-	template <class Seq>
-	struct apply : tiny<> {};
-};
-
-template <>
-struct push_front_impl<tiny_tag>
-{
-	template <class Tiny, class T>
-	struct apply : tiny<T, typename Tiny::arg0, typename Tiny::arg1> {};
-};
-
-template <class Tiny, class T, int N>
-struct tiny_push_back;
-
-template <class Tiny, class T>
-struct tiny_push_back<Tiny, T, 0> : tiny<T> {};
-
-template <class Tiny, class T>
-struct tiny_push_back<Tiny, T, 1> : tiny<typename Tiny::arg0, T> {};
-
-template <class Tiny, class T>
-struct tiny_push_back<Tiny, T, 2> : tiny<typename Tiny::arg0, typename Tiny::arg1, T> {};
-
-template <>
-struct push_back_impl<tiny_tag>
-{
-	template <class Seq, class T>
-	struct apply : tiny_push_back<Seq, T, size<Seq>::value > {};
-};
-
-template <class State, class Operation>
-struct inserter
-{
-	typedef State state;
-	typedef Operation operation;
-};
-
-
-#endif
-
-=======
 #ifndef SEQUENCE_HPP
 #define SEQUENCE_HPP
 
@@ -483,4 +244,3 @@
 
 
 #endif
->>>>>>> 7e654862
