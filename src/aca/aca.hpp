/** \file aca.hpp
* \details implementation of Adaptive Cross Approximation (ACA)
*/

#ifndef ACA_HPP_INCLUDED
#define ACA_HPP_INCLUDED

#include <Eigen/Dense>
#include <type_traits> // std::decay
#include <utility> // std::forward
#include <vector> // std::forward

template <class Scalar>
class LowRank
{
public:
	LowRank() {}

	template <class UType, class VType>
	LowRank(int row0, int col0, Eigen::MatrixBase<UType> const &U, Eigen::DenseBase<VType> const &V)
		: row0(row0), col0(col0), U(U), V(V) {}

	Eigen::Matrix<Scalar, Eigen::Dynamic, Eigen::Dynamic> const &getU(void) const { return U; }
	Eigen::Matrix<Scalar, Eigen::Dynamic, Eigen::Dynamic> const &getV(void) const { return V; }

	int getRow0(void) const { return row0; } 
	int getCol0(void) const { return col0; } 

private:
	Eigen::Matrix<Scalar, Eigen::Dynamic, Eigen::Dynamic> U;
	Eigen::Matrix<Scalar, Eigen::Dynamic, Eigen::Dynamic> V;
	int row0, col0;
};

/** \brief class performing Adaptive Cross Approximation */
class ACA
{
private:
	/** \brief Block matrix representation of a matrix functor */
	template <class Matrix>
	class Block
	{
	public:
		/** \brief the scalar type of the matrix */
		typedef typename std::decay<Matrix>::type::Scalar Scalar;

		/** constructor */
		Block(Matrix M, int row0, int col0)
			: M(std::forward<Matrix>(M)), row0(row0), col0(col0) { }

		/** index operator */
		Scalar operator()(int i, int j) const { return M(row0+i, col0+j); }

	private:
		Matrix M;			/** \brief the matrix */
		int row0, col0;		/** \brief the row and column offsets */
	};


	template <class Matrix>
	static Block<Matrix>
		createBlock(Matrix &&M, int row0, int col0)
	{
		return Block<Matrix>(std::forward<Matrix>(M), row0, col0);
	}


	/** \brief compute low rank approximation of a matrix with a prescribed accuracy and maximum rank
	* \details The low rank approximation is of the form M = U * V.transpose()
	* \tparam Matrix the matrix class
	* \tparam Result the type of the result (Eigen matrix)
	* \param [in] M the matrix to approximate
	* \param [in] nRows the number of matrix rows
	* \param [in] nCols the number of matrix cols
	* \param [in] eps the prescribed approximation accuracy
	* \param [in] R the maximum rank (number of iterations)
	* \param [out] U lhs term of the approximation
	* \param [out] V rhs term of the approximation
	* \return the actual rank of the approximation ( <= R )
	*/
	template <class Matrix, class Result>
	static int low_rank_approx(Matrix const &M, int nRows, int nCols, double eps, int R,
		Eigen::DenseBase<Result> &U, Eigen::DenseBase<Result> &V)
	{
		// result counter
		int r = 0;

		// estimate typical matrix entry magnitude
		double magest = std::abs(M(nRows/2,nCols/2));

		// start row
		int i = 0;

		// cumulative norm estimate
		double S2 = 0.;

		// iteration counter, R iterations should always be enough
		for (int k = 0; k < R; ++k)
		{
			// compute i-th matrix row
			for (int s = 0; s < nCols; ++s)
				V(s,r) = M(i,s);
			// subtract already approximated parts
			if (r > 0)
				V.col(r) -= V.leftCols(r) * U.block(i,0,1,r).transpose();

			// search row coefficient with maximal magnitude
			int j = 0;
			for (int s = 1; s < nCols; ++s)
				if (std::abs(V(s,r)) > std::abs(V(j,r)))
					j = s;

			// if full zero row has been found we are ready
			if (std::abs(V(j,r)) / magest < 1e-10)
				break;

			// compute j-th column
			for (int s = 0; s < nRows; ++s)
				U(s,r) = M(s,j);
			// subtract already approximated parts
			if (r > 0)
				U.col(r) -= U.leftCols(r) * V.block(j,0,1,r).transpose();
			// normalise
			U.col(r) /= U(i,r);

			// indicate that r rows and columns are ready
			++r;

			// update estimate of cumulated norm
			S2 = S2 + U.col(r-1).squaredNorm() * V.col(r-1).squaredNorm();
			for (int s = 0; s < r-1; ++s)
				S2 += 2.0 * std::real(U.col(s).dot(U.col(r-1)) * V.col(s).dot(V.col(r-1)));

			// check error
			double err = U.col(r-1).norm() * V.col(r-1).norm() / std::sqrt(S2);
			if (err < eps)
				break;

			// go to next row
			++i;
		}

		return r;
	}

public:
	/** \brief Compute matrix-vector product with multilevel low rank approximation
<<<<<<< HEAD
	 * \tparam Matrix	the matrix class
	 * \tparam RowArray	type of the array storing the row cluster tree
	 * \tparam ColumnArray	type of the array storing the column cluster tree
	 * \tparam BlockArray	type of the array storing the block tree
	 * \tparam Input	type of the input vector
	 * \tparam Output	type of the output vector
	 * \param [in] rowClusters	the row cluster tree as Eigen matrix
	 * \param [in] colClusters	the column cluster tree as Eigen matrix
	 * \param [in] blocks	the block tree as Eigen matrix
	 * \param [in] input	the input vector
	 * \param [out] output	the output vector
	 * \param [in] eps	the ACA approximation error
	 * \param [in] maxRank	the maximal ACA approximation rank
	 */
	template <class Matrix, class RowArray, class ColumnArray, class BlockArray, class Input, class Output, class Ranks>
=======
	* \tparam Matrix	the matrix class
	* \tparam RowArray	type of the array storing the row cluster tree
	* \tparam ColumnArray	type of the array storing the column cluster tree
	* \tparam BlockArray	type of the array storing the block tree
	* \tparam Input	type of the input vector
	* \tparam Output	type of the output vector
	* \param [in] rowClusters	the row cluster tree as Eigen matrix
	* \param [in] colClusters	the column cluster tree as Eigen matrix
	* \param [in] blocks	the block tree as Eigen matrix
	* \param [in] input	the input vector
	* \param [out] output	the output vector
	* \param [in] eps	the ACA approximation error
	* \param [in] maxRank	the maximal ACA approximation rank
	*/
	template <class Matrix, class RowArray, class ColumnArray, class BlockArray, class Input, class Output>
>>>>>>> 817968b3
	void multiply(Matrix const &M,
		Eigen::DenseBase<RowArray> const &rowClusters, Eigen::DenseBase<ColumnArray> const &colClusters,
		Eigen::DenseBase<BlockArray> const &blocks,
		Input const &input, Output &output,
		double eps, int maxRank,
		Ranks &outRanks)
	{
		typedef typename Matrix::Scalar Scalar;

		// determine maximal row and column block size for preallocation
		int nMaxRows = rowClusters.col(1).maxCoeff(), nMaxCols = colClusters.col(1).maxCoeff();

		// allocate memory for U, V and internal result vector of LRA
		Eigen::Matrix<Scalar, Eigen::Dynamic, Eigen::Dynamic> U(nMaxRows, maxRank), V(nMaxCols, maxRank);
		Eigen::Matrix<Scalar, Eigen::Dynamic, 1> Z(maxRank,1);

		// track number of matrix element evaluations
		m_nEval = m_matrixSize = 0;

		// traverse blocks
		for (int iBlock = 0; iBlock < blocks.rows(); ++iBlock)
		{
			auto rowCluster(rowClusters.row(blocks(iBlock,0)));	// reference object
			auto colCluster(colClusters.row(blocks(iBlock,1)));	// reference object

			// get cluster size
			int row0 = rowCluster(0), nRows = rowCluster(1);
			int col0 = colCluster(0), nCols = colCluster(1);

			auto u(U.topRows(nRows));	// reference objects
			auto v(V.topRows(nCols));

			// compute low rank decomposition
			int r = low_rank_approx(createBlock(M, row0, col0), nRows, nCols, eps, maxRank, u, v);

			m_nEval += (nRows+nCols)*r;
			m_matrixSize += nRows*nCols;

			// perform multiplication
			auto vv(V.leftCols(r));		// reference objects
			auto uu(U.leftCols(r));
			auto z(Z.topRows(r));

			// z = V' * y
			z.setZero();


			for (int j = 0; j < nCols; ++j)
				z += vv.row(j).transpose() * input( col0+j , 0);
			// x += U * z
			for (int i = 0; i < nRows; ++i)
				output( row0+i, 0 ) += (uu.row(i)*z)(0,0);

			outRanks(iBlock,0) = r;
		}
	}

	template <class Matrix, class RowArray, class ColumnArray, class BlockArray>
	static std::vector<LowRank<typename Matrix::Scalar> > decompose(Matrix const &M,
		Eigen::DenseBase<RowArray> const &rowClusters, Eigen::DenseBase<ColumnArray> const &colClusters,
		Eigen::DenseBase<BlockArray> const &blocks,
		double eps, int maxRank)
	{
		typedef typename Matrix::Scalar Scalar;
		typedef std::vector<LowRank<Scalar> > ReturnType;

		ReturnType ret;
		ret.reserve(blocks.rows());

		// determine maximal row and column block size for preallocation
		int nMaxRows = rowClusters.col(1).maxCoeff(), nMaxCols = colClusters.col(1).maxCoeff();

		// allocate memory for U, V and internal result vector of LRA
		Eigen::Matrix<Scalar, Eigen::Dynamic, Eigen::Dynamic> U(nMaxRows, maxRank), V(nMaxCols, maxRank);
		Eigen::Matrix<Scalar, Eigen::Dynamic, 1> Z(maxRank,1);

		// traverse blocks
		for (int iBlock = 0; iBlock < blocks.rows(); ++iBlock)
		{
			auto rowCluster(rowClusters.row(blocks(iBlock,0)));	// reference object
			auto colCluster(colClusters.row(blocks(iBlock,1)));	// reference object

			// get cluster size
			int row0 = rowCluster(0), nRows = rowCluster(1);
			int col0 = colCluster(0), nCols = colCluster(1);

			auto u(U.topRows(nRows));	// reference objects
			auto v(V.topRows(nCols));

			// compute low rank decomposition
			int r = low_rank_approx(createBlock(M, row0, col0), nRows, nCols, eps, maxRank, u, v);

			ret.push_back(LowRank<Scalar>(row0, col0, U.leftCols(r), V.leftCols(r)));
		}

		return ret;
	}

public:
	/** \brief return number of matrix evaluations */
	int get_nEval(void) const { return m_nEval; }
	/** \brief number of matrix elements in processed blocks */
	int get_matrixSize(void) const { return m_matrixSize; }
	/** \brief return the size compression ratio */
	double get_sizeCompression(void) const { return double(get_nEval()) / get_matrixSize(); }

private:
	int m_nEval;
	int m_matrixSize;
};

#endif // ACA_HPP_INCLUDED
<|MERGE_RESOLUTION|>--- conflicted
+++ resolved
@@ -27,9 +27,9 @@
 	int getCol0(void) const { return col0; } 
 
 private:
+	int row0, col0;
 	Eigen::Matrix<Scalar, Eigen::Dynamic, Eigen::Dynamic> U;
 	Eigen::Matrix<Scalar, Eigen::Dynamic, Eigen::Dynamic> V;
-	int row0, col0;
 };
 
 /** \brief class performing Adaptive Cross Approximation */
@@ -145,7 +145,6 @@
 
 public:
 	/** \brief Compute matrix-vector product with multilevel low rank approximation
-<<<<<<< HEAD
 	 * \tparam Matrix	the matrix class
 	 * \tparam RowArray	type of the array storing the row cluster tree
 	 * \tparam ColumnArray	type of the array storing the column cluster tree
@@ -161,23 +160,6 @@
 	 * \param [in] maxRank	the maximal ACA approximation rank
 	 */
 	template <class Matrix, class RowArray, class ColumnArray, class BlockArray, class Input, class Output, class Ranks>
-=======
-	* \tparam Matrix	the matrix class
-	* \tparam RowArray	type of the array storing the row cluster tree
-	* \tparam ColumnArray	type of the array storing the column cluster tree
-	* \tparam BlockArray	type of the array storing the block tree
-	* \tparam Input	type of the input vector
-	* \tparam Output	type of the output vector
-	* \param [in] rowClusters	the row cluster tree as Eigen matrix
-	* \param [in] colClusters	the column cluster tree as Eigen matrix
-	* \param [in] blocks	the block tree as Eigen matrix
-	* \param [in] input	the input vector
-	* \param [out] output	the output vector
-	* \param [in] eps	the ACA approximation error
-	* \param [in] maxRank	the maximal ACA approximation rank
-	*/
-	template <class Matrix, class RowArray, class ColumnArray, class BlockArray, class Input, class Output>
->>>>>>> 817968b3
 	void multiply(Matrix const &M,
 		Eigen::DenseBase<RowArray> const &rowClusters, Eigen::DenseBase<ColumnArray> const &colClusters,
 		Eigen::DenseBase<BlockArray> const &blocks,
