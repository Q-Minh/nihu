--- conflicted
+++ resolved
@@ -53,11 +53,7 @@
 //! [Integral operators]
 
 //! [System matrices]
-<<<<<<< HEAD
-	Ls << surf_sp * I[surf_sp];
-=======
 	Ls << surf_sp * L[surf_sp]; 
->>>>>>> 034b37c5
 	Ms << surf_sp * M[surf_sp] + surf_sp * (-.5*I)[surf_sp];
 	Lf  << field_sp * L[surf_sp];
 	Mf  << field_sp * M[surf_sp];
