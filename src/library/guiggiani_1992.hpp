--- conflicted
+++ resolved
@@ -389,9 +389,6 @@
 	}
 };
 
-<<<<<<< HEAD
-=======
-
 #include "../library/helmholtz_kernel.hpp"
 
 template <class TestField, class TrialField>
@@ -418,5 +415,4 @@
 };
 
 
->>>>>>> ecb3c632
 #endif // GUIGGIANI_1992_HPP_INCLUDED