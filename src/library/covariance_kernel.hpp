--- conflicted
+++ resolved
@@ -131,16 +131,7 @@
 		return (*this)(x.get_x(), y.get_x());
 	}
 	
-<<<<<<< HEAD
-	double get_stddev(void) const
-	{
-		return m_sigma;	
-	}
-	
-	double get_variance(void) const
-=======
 	result_t const &get_variance(void) const
->>>>>>> e59f62f3
 	{
 		return m_variance;
 	}
