--- conflicted
+++ resolved
@@ -19,16 +19,6 @@
 #include "basic_bricks.hpp"
 #include "../util/collection.hpp"
 
-<<<<<<< HEAD
-#include "interval_estimator.hpp"
-
-typedef tmp::vector<
-	break_point<std::ratio<2,1>, tmp::int_<7> >,
-	break_point<std::ratio<5,1>, tmp::int_<4> >,
-	break_point<ratio_infinite, tmp::int_<1> >
-> Interval;
-
-=======
 #include "reciprocal_kernel_intervals.hpp"
 #include "../bem/interval_estimator.hpp"
 
@@ -37,7 +27,6 @@
  * \todo this should be placed in a global file
  */
 static const unsigned accuracy = 3;
->>>>>>> d6674a0b
 
 /**
  * \brief kernel data that stores the wave number
@@ -202,13 +191,9 @@
 	/** \brief quadrature order used to generate Duffy singular quadratures */
 	static unsigned const singular_quadrature_order = 7;
 	/** \brief the kernel complexity estimator class */
-<<<<<<< HEAD
-	typedef interval_estimator<Interval> complexity_estimator_t;
-=======
 	typedef interval_estimator<
 		typename reciprocal_distance_kernel_interval<singularity_order, accuracy>::type
 	> complexity_estimator_t;
->>>>>>> d6674a0b
 };
 
 
@@ -322,13 +307,9 @@
 	/** \brief quadrature order used to generate Duffy singular quadratures */
 	static unsigned const singular_quadrature_order = 7;
 	/** \brief the kernel complexity estimator class */
-<<<<<<< HEAD
-	typedef interval_estimator<Interval> complexity_estimator_t;
-=======
 	typedef interval_estimator<
 		typename reciprocal_distance_kernel_interval<singularity_order, accuracy>::type
 	> complexity_estimator_t;
->>>>>>> d6674a0b
 };
 
 
@@ -442,13 +423,9 @@
 	/** \brief quadrature order used to generate Duffy singular quadratures */
 	static unsigned const singular_quadrature_order = 7;
 	/** \brief the kernel complexity estimator class */
-<<<<<<< HEAD
-	typedef interval_estimator<Interval> complexity_estimator_t;
-=======
 	typedef interval_estimator<
 		typename reciprocal_distance_kernel_interval<singularity_order, accuracy>::type
 	> complexity_estimator_t;
->>>>>>> d6674a0b
 };
 
 
@@ -570,13 +547,9 @@
 	/** \brief quadrature order used to generate Duffy singular quadratures */
 	static unsigned const singular_quadrature_order = 7;
 	/** \brief the kernel complexity estimator class */
-<<<<<<< HEAD
-	typedef interval_estimator<Interval> complexity_estimator_t;
-=======
 	typedef interval_estimator<
 		typename reciprocal_distance_kernel_interval<singularity_order, accuracy>::type
 	> complexity_estimator_t;
->>>>>>> d6674a0b
 };
 
 
