// This file is a part of NiHu, a C++ BEM template library.
//
// Copyright (C) 2012-2014  Peter Fiala <fiala@hit.bme.hu>
// Copyright (C) 2012-2014  Peter Rucz <rucz@hit.bme.hu>
//
// This program is free software: you can redistribute it and/or modify
// it under the terms of the GNU General Public License as published by
// the Free Software Foundation, either version 3 of the License, or
// (at your option) any later version.
//
// This program is distributed in the hope that it will be useful,
// but WITHOUT ANY WARRANTY; without even the implied warranty of
// MERCHANTABILITY or FITNESS FOR A PARTICULAR PURPOSE.  See the
// GNU General Public License for more details.
//
// You should have received a copy of the GNU General Public License
// along with this program.  If not, see <http://www.gnu.org/licenses/>.

/**
 * \file helmholtz_kernel.hpp
 * \ingroup library
 * \brief implementation of kernels of the Helmholtz equation \f$ \nabla^2 p + k^2 p = 0 \f$
 */

#ifndef HELMHOLTZ_KERNEL_HPP_INCLUDED
#define HELMHOLTZ_KERNEL_HPP_INCLUDED

#include <cmath>
#include <complex>

#include "../core/global_definitions.hpp"
#include "../core/kernel.hpp"
#include "../core/gaussian_quadrature.hpp"

#include "location_normal.hpp"

#include "basic_bricks.hpp"
#include "../util/collection.hpp"
#include "../util/math_functions.hpp"

#include "laplace_kernel.hpp"

/**
 * \brief kernel data that stores the wave number
 * \tparam wave_number_type the wave number type
 */
template <class wave_number_type>
class wave_number_data
{
public:
	/** \brief constructor setting the wave number
	 * \param [in] wn the wave number to set
	 */
	wave_number_data(wave_number_type const &wn = wave_number_type()) :
		m_wave_number(wn)
	{
	}

	/** \brief return wave number
	 * \return wave number
	 */
	wave_number_type const &get_wave_number(void) const
	{
		return m_wave_number;
	}

private:
	wave_number_type m_wave_number;
};

/** \brief a brick representing the expression \f$ i k r \f$
 * \tparam scalar scalar type of the coordinate space the distance is defined over
 */
template <class scalar>
struct ikr_brick
{
	/** \brief the brick template
	 * \tparam the wall the brick is placed on
	 */
	template <class wall>
	class brick : public wall
	{
	public:
		/** \brief the result type */
		typedef std::complex<scalar> result_t;

		/** \brief templated constructor
		 * \tparam test_input_t the test input type
		 * \tparam trial_input_t the trial input type
		 * \tparam kernel_data_t the kernel data type
		 * \param [in] test_input the test input
		 * \param [in] trial_input the trial input
		 * \param [in] kernel_data the kernel data instance
		 */
		template <class test_input_t, class trial_input_t, class kernel_data_t>
		brick(
			test_input_t const &test_input,
			trial_input_t const &trial_input,
			kernel_data_t const &kernel_data) :
			wall(test_input, trial_input, kernel_data),
			m_ikr(std::complex<scalar>(0.,1.) * kernel_data.get_wave_number() * wall::get_distance())
		{
		}

		/** \brief return ikr
		 * \return ikr
		 */
		result_t const &get_ikr(void) const
		{
			return m_ikr;
		}

	private:
		result_t m_ikr;
	};
};



/** \brief a brick representing the expression \f$ i k r \f$
 * \tparam scalar scalar type of the coordinate space the distance is defined over
 */
template <class scalar>
struct kr_brick
{
	/** \brief the brick template
	 * \tparam the wall the brick is placed on
	 */
	template <class wall>
	class brick : public wall
	{
	public:
		/** \brief the result type */
		typedef std::complex<scalar> result_t;

		/** \brief templated constructor
		 * \tparam test_input_t the test input type
		 * \tparam trial_input_t the trial input type
		 * \tparam kernel_data_t the kernel data type
		 * \param [in] test_input the test input
		 * \param [in] trial_input the trial input
		 * \param [in] kernel_data the kernel data instance
		 */
		template <class test_input_t, class trial_input_t, class kernel_data_t>
		brick(
			test_input_t const &test_input,
			trial_input_t const &trial_input,
			kernel_data_t const &kernel_data) :
			wall(test_input, trial_input, kernel_data),
			m_kr(kernel_data.get_wave_number() * wall::get_distance())
		{
		}

		/** \brief return kr
		 * \return kr
		 */
		result_t const &get_kr(void) const
		{
			return m_kr;
		}

	private:
		result_t m_kr;
	};
};


/** \brief a brick representing a 2D Helmholtz kernel \f$ -i/4 H_0^(2)(kr) \f$
 * \tparam scalar the scalar of the coordinate space the distance is defined over
 */
template <class scalar>
struct helmholtz_2d_SLP_brick
{
	/** \brief the brick template
	 * \tparam the wall the brick is placed on
	 */
	template <class wall>
	class brick : public wall
	{
	public:
		/** \brief the result type */
		typedef std::complex<scalar> result_t;

		/** \brief templated constructor
		 * \tparam test_input_t the test input type
		 * \tparam trial_input_t the trial input type
		 * \tparam kernel_data_t the kernel data type
		 * \param [in] test_input the test input
		 * \param [in] trial_input the trial input
		 * \param [in] kernel_data the kernel data instance
		 */
		template <class test_input_t, class trial_input_t, class kernel_data_t>
		brick(
			test_input_t const &test_input,
			trial_input_t const &trial_input,
			kernel_data_t const &kernel_data) :
			wall(test_input, trial_input, kernel_data),
			m_helmholtz_g(std::complex<scalar>(0., -.25) *
				bessel::H<0, 2>(wall::get_kr()))
		{
		}

		/** \brief return Helmholtz g kernel
		 * \return Helmholtz g kernel
		 */
		result_t const &get_helmholtz_g(void) const
		{
			return m_helmholtz_g;
		}

		/** \brief return Helmholtz g kernel
		 * \return Helmholtz g kernel
		 */
		result_t const &get_result(void) const
		{
			return m_helmholtz_g;
		}

	private:
		result_t m_helmholtz_g;
	};
};


/** \brief a brick representing a 3D Helmholtz kernel \f$ exp(-ikr) / 4\pi r \f$
 * \tparam scalar the scalar of the coordinate space the distance is defined over
 */
template <class scalar>
struct helmholtz_3d_SLP_brick
{
	/** \brief the brick template
	 * \tparam the wall the brick is placed on
	 */
	template <class wall>
	class brick : public wall
	{
	public:
		/** \brief the result type */
		typedef std::complex<scalar> result_t;

		/** \brief templated constructor
		 * \tparam test_input_t the test input type
		 * \tparam trial_input_t the trial input type
		 * \tparam kernel_data_t the kernel data type
		 * \param [in] test_input the test input
		 * \param [in] trial_input the trial input
		 * \param [in] kernel_data the kernel data instance
		 */
		template <class test_input_t, class trial_input_t, class kernel_data_t>
		brick(
			test_input_t const &test_input,
			trial_input_t const &trial_input,
			kernel_data_t const &kernel_data) :
			wall(test_input, trial_input, kernel_data),
			m_helmholtz_g(std::exp(-wall::get_ikr()) / wall::get_distance() / (4. * M_PI))
		{
		}

		/** \brief return Helmholtz g kernel
		 * \return Helmholtz g kernel
		 */
		result_t const &get_helmholtz_g(void) const
		{
			return m_helmholtz_g;
		}

		/** \brief return Helmholtz g kernel
		 * \return Helmholtz g kernel
		 */
		result_t const &get_result(void) const
		{
			return m_helmholtz_g;
		}

	private:
		result_t m_helmholtz_g;
	};
};


/** \brief combination of ::distance_vector_brick, ::distance_brick and ::helmholtz_2d_SLP_brick into a wall
 * \tparam space the coordinate space the Helmholtz kernel is defined over
 */
template <class scalar>
struct helmholtz_2d_SLP_wall : build<
	distance_vector_brick<space<scalar, 2> >,
	distance_brick<scalar>,
<<<<<<< HEAD
=======
	kr_brick<scalar>,
>>>>>>> 184b2d62
	helmholtz_2d_SLP_brick<scalar>
> {};

/** \brief combination of ::distance_vector_brick, ::distance_brick, ::ikr_brick and ::helmholtz_3d_SLP_brick into a wall
 * \tparam space the coordinate space the Helmholtz kernel is defined over
 */
template <class scalar>
struct helmholtz_3d_SLP_wall : build<
	distance_vector_brick<space<scalar, 3> >,
	distance_brick<scalar>,
	ikr_brick<scalar>,
	helmholtz_3d_SLP_brick<scalar>
> {};

// forward declaration
template <class wave_number_t>
class helmholtz_2d_SLP_kernel;

/** \brief traits of the Helmholtz SLP kernel */
template <class wave_number_t>
struct kernel_traits<helmholtz_2d_SLP_kernel<wave_number_t> >
{
	/** \brief kernel test input type */
	typedef location_input_2d test_input_t;
	/** \brief kernel trial input type */
	typedef location_input_2d trial_input_t;
	/** \brief kernel data type */
	typedef collect<wave_number_data<wave_number_t> > data_t;
	/** \brief the kernel output type */
	typedef helmholtz_2d_SLP_wall<space_2d::scalar_t>::type output_t;
	/** \brief the kernel result's dimension */
	enum { result_dimension = 1 };
	/** \brief the quadrature family the kernel is integrated with
	 * \todo update this quantity
	 */
	typedef gauss_family_tag quadrature_family_t;
	/** \brief indicates if K(x,y) = K(y,x) */
	static bool const is_symmetric = true;
	/** \brief indicates whether kernel is singular */
	static bool const is_singular = true;
	/** \brief the far field asymptotic behaviour of the kernel */
	typedef asymptotic::log<1> far_field_behaviour_t;
};

template <class wave_number_t>
struct singular_kernel_traits<helmholtz_2d_SLP_kernel<wave_number_t> >
{
	/** \brief the kernel's singular order */
	typedef asymptotic::log<1> singularity_type_t;
	/** \brief quadrature order used to generate blind singular quadratures
	 * \todo update this quantity
	 */
	static unsigned const singular_quadrature_order = 7;
};




/** \brief Single layer potential kernel of the Helmholtz equation in 2D \f$ -i/4 H_0(kr) \f$ */
template <class wave_number_t>
class helmholtz_2d_SLP_kernel :
	public kernel_base<helmholtz_2d_SLP_kernel<wave_number_t> >
{
public:
	/** \brief constructor
	 * \param [in] wave_number the wave number
	 */
	helmholtz_2d_SLP_kernel(wave_number_t const &wave_number) :
		kernel_base<helmholtz_2d_SLP_kernel<wave_number_t> >(wave_number_data<wave_number_t>(wave_number))
	{
	}
};


// forward declaration
template <class wave_number_t>
class helmholtz_3d_SLP_kernel;

/** \brief traits of the Helmholtz SLP kernel */
template <class wave_number_t>
struct kernel_traits<helmholtz_3d_SLP_kernel<wave_number_t> >
{
	/** \brief kernel test input type */
	typedef location_input_3d test_input_t;
	/** \brief kernel trial input type */
	typedef location_input_3d trial_input_t;
	/** \brief kernel data type */
	typedef collect<wave_number_data<wave_number_t> > data_t;
	/** \brief the kernel output type */
	typedef helmholtz_3d_SLP_wall<space_3d::scalar_t>::type output_t;
	/** \brief the kernel result's dimension */
	enum { result_dimension = 1 };
	/** \brief the quadrature family the kernel is integrated with */
	typedef gauss_family_tag quadrature_family_t;
	/** \brief indicates if K(x,y) = K(y,x) */
	static bool const is_symmetric = true;
	/** \brief indicates whether kernel is singular */
	static bool const is_singular = true;
	/** \brief the far field asymptotic behaviour of the kernel */
	typedef asymptotic::inverse<1> far_field_behaviour_t;
};


template <class wave_number_t>
struct singular_kernel_traits<helmholtz_3d_SLP_kernel<wave_number_t> >
{
	/** \brief kernel singularity type */
	typedef asymptotic::inverse<1> singularity_type_t;
	/** \brief quadrature order used to generate blind singular quadratures */
	static unsigned const singular_quadrature_order = 7;
};



/** \brief Single layer potential kernel of the Helmholtz equation in 3D \f$ \exp(-ikr)/4\pi r\f$ */
template <class wave_number_t>
class helmholtz_3d_SLP_kernel :
	public kernel_base<helmholtz_3d_SLP_kernel<wave_number_t> >
{
public:
	/** \brief constructor
	 * \param [in] wave_number the wave number
	 */
	helmholtz_3d_SLP_kernel(wave_number_t const &wave_number) :
		kernel_base<helmholtz_3d_SLP_kernel<wave_number_t> >(wave_number_data<wave_number_t>(wave_number))
	{
	}
};


/** \brief a brick representing a 2D Helmholtz derivative kernel \f$ ik/4 H_1^(2)(kr) \cdot r'_{n_y} \f$
* \tparam scalar the scalar of the coordinate space the distance is defined over
*/
template <class scalar>
struct helmholtz_2d_DLP_brick
{
	/** \brief the brick template
	* \tparam the wall the brick is placed on
	*/
	template <class wall>
	class brick : public wall
	{
	public:
		/** \brief the result type */
		typedef std::complex<scalar> result_t;

		/** \brief templated constructor
		* \tparam test_input_t the test input type
		* \tparam trial_input_t the trial input type
		* \tparam kernel_data_t the kernel data type
		* \param [in] test_input the test input
		* \param [in] trial_input the trial input
		* \param [in] kernel_data the kernel data instance
		*/
		template <class test_input_t, class trial_input_t, class kernel_data_t>
		brick(
			test_input_t const &test_input,
			trial_input_t const &trial_input,
			kernel_data_t const &kernel_data) :
			wall(test_input, trial_input, kernel_data),
			m_helmholtz_h(std::complex<scalar>(0., .25) * kernel_data.get_wave_number() *
			bessel::H<1, 2>(wall::get_kr())  * wall::get_rdny())
		{
		}

		/** \brief return Helmholtz h kernel
		* \return Helmholtz h kernel
		*/
		result_t const &get_helmholtz_h(void) const
		{
			return m_helmholtz_h;
		}

		/** \brief return Helmholtz h kernel
		* \return Helmholtz h kernel
		*/
		result_t const &get_result(void) const
		{
			return m_helmholtz_h;
		}

	private:
		result_t m_helmholtz_h;
	};
};


/** \brief a brick representing a 3D Helmholtz DLP kernel \f$ \exp(-ikr)/4\pi r \left(-(1+ikr)/r\right) \cdot r'_{n_y} \f$
 * \tparam scalar the scalar of the coordinate space the distance is defined over
 */
template <class scalar>
struct helmholtz_3d_DLP_brick
{
	/** \brief the brick template
	 * \tparam the wall the brick is placed on
	 */
	template <class wall>
	class brick : public wall
	{
	public:
		/** \brief the result type */
		typedef std::complex<scalar> result_t;

		/** \brief templated constructor
		 * \tparam test_input_t the test input type
		 * \tparam trial_input_t the trial input type
		 * \tparam kernel_data_t the kernel data type
		 * \param [in] test_input the test input
		 * \param [in] trial_input the trial input
		 * \param [in] kernel_data the kernel data instance
		 */
		template <class test_input_t, class trial_input_t, class kernel_data_t>
		brick(
			test_input_t const &test_input,
			trial_input_t const &trial_input,
			kernel_data_t const &kernel_data) :
			wall(test_input, trial_input, kernel_data),
			m_helmholtz_h(-(1.+wall::get_ikr()) * wall::get_helmholtz_g() / wall::get_distance() * wall::get_rdny())
		{
		}

		/** \brief return Helmholtz DLP kernel
		 * \return Helmholtz DLP kernel
		 */
		result_t const &get_helmholtz_h(void) const
		{
			return m_helmholtz_h;
		}

		/** \brief return Helmholtz DLP kernel
		 * \return Helmholtz DLP kernel
		 */
		result_t const &get_result(void) const
		{
			return m_helmholtz_h;
		}

	private:
		result_t m_helmholtz_h;
	};
};


template <class scalar>
struct helmholtz_2d_DLP_wall : build<
	distance_vector_brick<space<scalar, 2> >,
	distance_brick<scalar>,
	kr_brick<scalar>,
	rdny_brick<scalar>,
	helmholtz_2d_DLP_brick<scalar>
> {};


template <class scalar>
struct helmholtz_3d_DLP_wall : build<
	distance_vector_brick<space<scalar, 3> >,
	distance_brick<scalar>,
	ikr_brick<scalar>,
	helmholtz_3d_SLP_brick<scalar>,
	rdny_brick<scalar>,
	helmholtz_3d_DLP_brick<scalar>
> {};


// forward declaration
template <class wave_number_t>
class helmholtz_2d_DLP_kernel;

/** \brief traits of the Helmholtz DLP kernel */
template <class wave_number_t>
struct kernel_traits<helmholtz_2d_DLP_kernel<wave_number_t> >
{
	/** \brief kernel test input type */
	typedef location_input_2d test_input_t;
	/** \brief kernel trial input type */
	typedef location_normal_input_2d trial_input_t;
	/** \brief kernel data type */
	typedef collect<wave_number_data<wave_number_t> > data_t;
	/** \brief the kernel output type */
	typedef helmholtz_2d_DLP_wall<space_2d::scalar_t>::type output_t;
	/** \brief the kernel result's dimension */
	enum { result_dimension = 1 };
	/** \brief the quadrature family the kernel is integrated with */
	typedef gauss_family_tag quadrature_family_t;
	/** \brief indicates if K(x,y) = K(y,x) */
	static bool const is_symmetric = false;
	/** \brief indicates whether kernel is singular */
	static bool const is_singular = true;
	/** \brief the far field asymptotic behaviour of the kernel */
	typedef asymptotic::inverse<1> far_field_behaviour_t;
};


template <class wave_number_t>
struct singular_kernel_traits<helmholtz_2d_DLP_kernel<wave_number_t> >
{
	/** \brief kernel singularity type */
	typedef asymptotic::log<1> singularity_type_t;
	/** \brief quadrature order used to generate blind singular quadratures */
	static unsigned const singular_quadrature_order = 7;
};


/** \brief Double layer potential kernel of the Helmholtz equation in 2D \f$ ik/4 H_1(kr) \cdot r'_{n_y} \f$ */
template <class wave_number_t>
class helmholtz_2d_DLP_kernel :
	public kernel_base<helmholtz_2d_DLP_kernel<wave_number_t> >
{
public:
	/** \brief constructor
	* \param [in] wave_number the wave number
	*/
	helmholtz_2d_DLP_kernel(wave_number_t const &wave_number) :
		kernel_base<helmholtz_2d_DLP_kernel<wave_number_t> >(wave_number_data<wave_number_t>(wave_number))
	{
	}
};


// forward declaration
template <class wave_number_t>
class helmholtz_3d_DLP_kernel;

/** \brief traits of the Helmholtz DLP kernel */
template <class wave_number_t>
struct kernel_traits<helmholtz_3d_DLP_kernel<wave_number_t> >
{
	/** \brief kernel test input type */
	typedef location_input_3d test_input_t;
	/** \brief kernel trial input type */
	typedef location_normal_input_3d  trial_input_t;
	/** \brief kernel data type */
	typedef collect<wave_number_data<wave_number_t> > data_t;
	/** \brief the kernel output type */
	typedef helmholtz_3d_DLP_wall<space_3d::scalar_t>::type output_t;
	/** \brief the kernel result's dimension */
	enum { result_dimension = 1 };
	/** \brief the quadrature family the kernel is integrated with */
	typedef gauss_family_tag quadrature_family_t;
	/** \brief indicates if K(x,y) = K(y,x) */
	static bool const is_symmetric = false;
	/** \brief indicates whether kernel is singular */
	static bool const is_singular = true;
	/** \brief the far field asymptotic behaviour of the kernel */
	typedef asymptotic::inverse<2> far_field_behaviour_t;
};


template <class wave_number_t>
struct singular_kernel_traits<helmholtz_3d_DLP_kernel<wave_number_t> >
{
	/** \brief kernel singularity type */
	typedef asymptotic::inverse<1> singularity_type_t;
	/** \brief quadrature order used to generate blind singular quadratures
	 * \todo update this
	 */
	static unsigned const singular_quadrature_order = 7;
};



/** \brief Double layer potential kernel of the Helmholtz equation in 3D \f$ \exp(-ikr)/4\pi r \left(-(1+ikr)/r\right) \cdot r'_{n_y} \f$ */
template <class wave_number_t>
class helmholtz_3d_DLP_kernel :
	public kernel_base<helmholtz_3d_DLP_kernel<wave_number_t> >
{
public:
	/** \brief constructor
	 * \param [in] wave_number the wave number
	 */
	helmholtz_3d_DLP_kernel(wave_number_t const &wave_number) :
		kernel_base<helmholtz_3d_DLP_kernel<wave_number_t> >(wave_number_data<wave_number_t>(wave_number))
	{
	}
};


/** \brief a brick representing a 3D Helmholtz DLP kernel \f$ \exp(-ikr)/4\pi r \left(-(1+ikr)/r\right) \cdot dr/dn \f$
 * \tparam scalar the scalar of the coordinate space the distance is defined over
 */
template <class scalar>
struct helmholtz_3d_ht_brick
{
	/** \brief the brick template
	 * \tparam the wall the brick is placed on
	 */
	template <class wall>
	class brick : public wall
	{
	public:
		/** \brief the result type */
		typedef std::complex<scalar> result_t;

		/** \brief templated constructor
		 * \tparam test_input_t the test input type
		 * \tparam trial_input_t the trial input type
		 * \tparam kernel_data_t the kernel data type
		 * \param [in] test_input the test input
		 * \param [in] trial_input the trial input
		 * \param [in] kernel_data the kernel data instance
		 */
		template <class test_input_t, class trial_input_t, class kernel_data_t>
		brick(
			test_input_t const &test_input,
			trial_input_t const &trial_input,
			kernel_data_t const &kernel_data) :
			wall(test_input, trial_input, kernel_data),
			m_helmholtz_ht(-(1.+wall::get_ikr()) * wall::get_helmholtz_g() / wall::get_distance() * wall::get_rdnx())
		{
		}

		/** \brief return Helmholtz Ht kernel
		 * \return Helmholtz Ht kernel
		 */
		result_t const &get_helmholtz_ht(void) const
		{
			return m_helmholtz_ht;
		}

		/** \brief return Helmholtz h kernel
		 * \return Helmholtz h kernel
		 */
		result_t const &get_result(void) const
		{
			return m_helmholtz_ht;
		}

	private:
		std::complex<scalar> m_helmholtz_ht;
	};
};


template <class scalar>
struct helmholtz_3d_ht_wall : build<
	distance_vector_brick<space<scalar, 3> >,
	distance_brick<scalar>,
	ikr_brick<scalar>,
	helmholtz_3d_SLP_brick<scalar>,
	rdnx_brick<scalar>,
	helmholtz_3d_ht_brick<scalar>
> {};


/** \brief Transposed Double layer potential kernel of the Helmholtz equation in 3D \f$ \exp(-ikr)/4\pi r \left(-(1+ikr)/r\right) \cdot r'_{n_x} \f$ */
template <class wave_number_t>
class helmholtz_3d_DLPt_kernel;

/** \brief traits of the Helmholtz Ht kernel */
template <class wave_number_t>
struct kernel_traits<helmholtz_3d_DLPt_kernel<wave_number_t> >
{
	/** \brief kernel test input type */
	typedef location_normal_input_3d test_input_t;
	/** \brief kernel trial input type */
	typedef location_input_3d trial_input_t;
	/** \brief kernel data type */
	typedef collect<wave_number_data<wave_number_t> > data_t;
	/** \brief the kernel output type */
	typedef helmholtz_3d_ht_wall<space_3d::scalar_t>::type output_t;
	/** \brief the kernel result's dimension */
	enum { result_dimension = 1 };
	/** \brief the quadrature family the kernel is integrated with */
	typedef gauss_family_tag quadrature_family_t;
	/** \brief indicates if K(x,y) = K(y,x) */
	static bool const is_symmetric = false;
	/** \brief indicates whether kernel is singular */
	static bool const is_singular = true;
	typedef asymptotic::inverse<2> far_field_behaviour_t;
};


template <class wave_number_t>
struct singular_kernel_traits<helmholtz_3d_DLPt_kernel<wave_number_t> >
{
	/** \brief kernel singularity type */
	typedef asymptotic::inverse<1> singularity_type_t;
	/** \brief quadrature order used to generate blind singular quadratures */
	static unsigned const singular_quadrature_order = 7;
};



/** \brief 3D Helmholtz Ht kernel \f$ \exp(-ikr)/4\pi r \left(-(1+ikr)/r\right) \cdot r'_{n_x} \f$ */
template <class wave_number_t>
class helmholtz_3d_DLPt_kernel :
	public kernel_base<helmholtz_3d_DLPt_kernel<wave_number_t> >
{
public:
	/** \brief constructor
	 * \param [in] wave_number the wave number
	 */
	helmholtz_3d_DLPt_kernel(wave_number_t const &wave_number) :
		kernel_base<helmholtz_3d_DLPt_kernel<wave_number_t> >(wave_number_data<wave_number_t>(wave_number))
	{
	}
};


/** \brief a brick representing a 3D Helmholtz DLP kernel \f$ \exp(-ikr)/4\pi r \left(-(1+ikr)/r\right) \cdot dr/dn \f$
 * \tparam scalar the scalar of the coordinate space the distance is defined over
 */
template <class scalar>
struct helmholtz_3d_HSP_brick
{
	/** \brief the brick template
	 * \tparam the wall the brick is placed on
	 */
	template <class wall>
	class brick : public wall
	{
	public:
		/** \brief the result type */
		typedef std::complex<scalar> result_t;

		/** \brief templated constructor
		 * \tparam test_input_t the test input type
		 * \tparam trial_input_t the trial input type
		 * \tparam kernel_data_t the kernel data type
		 * \param [in] test_input the test input
		 * \param [in] trial_input the trial input
		 * \param [in] kernel_data the kernel data instance
		 */
		template <class test_input_t, class trial_input_t, class kernel_data_t>
		brick(
			test_input_t const &test_input,
			trial_input_t const &trial_input,
			kernel_data_t const &kernel_data) :
			wall(test_input, trial_input, kernel_data),
			m_helmholtz_hyper(
				wall::get_helmholtz_g()/wall::get_distance()/wall::get_distance() * (
					(1. + wall::get_ikr())*test_input.get_unit_normal().dot(trial_input.get_unit_normal()) +
					(3. + 3.*wall::get_ikr() + wall::get_ikr()*wall::get_ikr())*wall::get_rdny()*wall::get_rdnx()
				)
			)
		{
		}

		/** \brief return Helmholtz hypersingular kernel
		 * \return Helmholtz hypersingular kernel
		 */
		result_t const &get_helmholtz_hyper(void) const
		{
			return m_helmholtz_hyper;
		}

		/** \brief return Helmholtz hypersingular kernel
		 * \return Helmholtz hypersingular kernel
		 */
		result_t const &get_result(void) const
		{
			return m_helmholtz_hyper;
		}

	private:
		result_t m_helmholtz_hyper;
	};
};


template <class scalar>
struct helmholtz_3d_HSP_wall : build<
	distance_vector_brick<space<scalar, 3> >,
	distance_brick<scalar>,
	ikr_brick<scalar>,
	helmholtz_3d_SLP_brick<scalar>,
	rdnx_brick<scalar>,
	rdny_brick<scalar>,
	helmholtz_3d_HSP_brick<scalar>
> {};


// forward declaration
template <class wave_number_t>
class helmholtz_3d_HSP_kernel;

/** \brief traits of the Helmholtz Hyper kernel */
template <class wave_number_t>
struct kernel_traits<helmholtz_3d_HSP_kernel<wave_number_t> >
{
	/** \brief kernel test input type */
	typedef location_normal_input_3d test_input_t;
	/** \brief kernel trial input type */
	typedef location_normal_input_3d trial_input_t;
	/** \brief kernel data type */
	typedef collect<wave_number_data<wave_number_t> > data_t;
	/** \brief the kernel output type */
	typedef helmholtz_3d_HSP_wall<space_3d::scalar_t>::type output_t;
	/** \brief the kernel result's dimension */
	enum { result_dimension = 1 };
	/** \brief the quadrature family the kernel is integrated with */
	typedef gauss_family_tag quadrature_family_t;
	/** \brief indicates if K(x,y) = K(y,x) */
	static bool const is_symmetric = true;
	/** \brief indicates whether kernel is singular */
	static bool const is_singular = true;

	/** \brief the far field asymptotic behaviour of the kernel */
	typedef asymptotic::inverse<3> far_field_behaviour_t;
};


/** \brief singular traits of the Helmholtz 3D HSP kernel */
template <class wave_number_t>
struct singular_kernel_traits<helmholtz_3d_HSP_kernel<wave_number_t> >
{
	/** \brief singularity type */
	typedef asymptotic::inverse<3> singularity_type_t;
	/** \brief the singularity type when used with guiggiani's method */
	typedef laplace_3d_HSP_kernel singular_core_t;
	/** \brief quadrature order  */
	static unsigned const singular_quadrature_order = 9;
};


/** \brief Hypersingular kernel of the Helmholtz equation in 3D */
template <class wave_number_t>
class helmholtz_3d_HSP_kernel :
	public kernel_base<helmholtz_3d_HSP_kernel<wave_number_t> >
{
public:
	/** \brief constructor
	 * \param [in] wave_number the wave number
	 */
	helmholtz_3d_HSP_kernel(wave_number_t const &wave_number) :
		kernel_base<helmholtz_3d_HSP_kernel<wave_number_t> >(wave_number_data<wave_number_t>(wave_number))
	{
	}
};

#endif // HELMHOLTZ_KERNEL_HPP_INCLUDED
<|MERGE_RESOLUTION|>--- conflicted
+++ resolved
@@ -117,7 +117,7 @@
 
 
 
-/** \brief a brick representing the expression \f$ i k r \f$
+/** \brief a brick representing the expression \f$ k r \f$
  * \tparam scalar scalar type of the coordinate space the distance is defined over
  */
 template <class scalar>
@@ -161,6 +161,104 @@
 
 	private:
 		result_t m_kr;
+	};
+};
+
+
+/** \brief a brick representing the expression \f$ k r H_0^(2)(kr) \f$
+ * \tparam scalar scalar type of the coordinate space the distance is defined over
+ */
+template <class scalar>
+struct krH0_brick
+{
+	/** \brief the brick template
+	 * \tparam the wall the brick is placed on
+	 */
+	template <class wall>
+	class brick : public wall
+	{
+	public:
+		/** \brief the result type */
+		typedef std::complex<scalar> result_t;
+
+		/** \brief templated constructor
+		 * \tparam test_input_t the test input type
+		 * \tparam trial_input_t the trial input type
+		 * \tparam kernel_data_t the kernel data type
+		 * \param [in] test_input the test input
+		 * \param [in] trial_input the trial input
+		 * \param [in] kernel_data the kernel data instance
+		 */
+		template <class test_input_t, class trial_input_t, class kernel_data_t>
+		brick(
+			test_input_t const &test_input,
+			trial_input_t const &trial_input,
+			kernel_data_t const &kernel_data) :
+			wall(test_input, trial_input, kernel_data),
+			m_krH0(wall::get_kr() * bessel::H<0,2>(wall::get_kr()))
+		{
+		}
+
+		/** \brief return kr
+		 * \return kr
+		 */
+		result_t const &get_krH0(void) const
+		{
+			return m_krH0;
+		}
+
+	private:
+		result_t m_krH0;
+	};
+};
+
+
+/** \brief a brick representing the expression \f$ H_1^(2)(kr) \f$
+ * \tparam scalar scalar type of the coordinate space the distance is defined over
+ */
+template <class scalar>
+struct H1_brick
+
+{
+
+	/** \brief the brick template
+	 * \tparam the wall the brick is placed on
+	 */
+	template <class wall>
+	class brick : public wall
+	{
+	public:
+		/** \brief the result type */
+		typedef std::complex<scalar> result_t;
+
+		/** \brief templated constructor
+		 * \tparam test_input_t the test input type
+		 * \tparam trial_input_t the trial input type
+		 * \tparam kernel_data_t the kernel data type
+		 * \param [in] test_input the test input
+		 * \param [in] trial_input the trial input
+		 * \param [in] kernel_data the kernel data instance
+		 */
+		template <class test_input_t, class trial_input_t, class kernel_data_t>
+		brick(
+			test_input_t const &test_input,
+			trial_input_t const &trial_input,
+			kernel_data_t const &kernel_data) :
+			wall(test_input, trial_input, kernel_data),
+			m_H1(bessel::H<1,2>(wall::get_kr()))
+		{
+		}
+
+		/** \brief return kr
+		 * \return kr
+		 */
+		result_t const &get_H1(void) const
+		{
+			return m_H1;
+		}
+
+	private:
+		result_t m_H1;
 	};
 };
 
@@ -285,10 +383,7 @@
 struct helmholtz_2d_SLP_wall : build<
 	distance_vector_brick<space<scalar, 2> >,
 	distance_brick<scalar>,
-<<<<<<< HEAD
-=======
 	kr_brick<scalar>,
->>>>>>> 184b2d62
 	helmholtz_2d_SLP_brick<scalar>
 > {};
 
@@ -450,7 +545,7 @@
 			kernel_data_t const &kernel_data) :
 			wall(test_input, trial_input, kernel_data),
 			m_helmholtz_h(std::complex<scalar>(0., .25) * kernel_data.get_wave_number() *
-			bessel::H<1, 2>(wall::get_kr())  * wall::get_rdny())
+			wall::get_H1() * wall::get_rdny())
 		{
 		}
 
@@ -537,6 +632,7 @@
 	distance_vector_brick<space<scalar, 2> >,
 	distance_brick<scalar>,
 	kr_brick<scalar>,
+	H1_brick<scalar>,
 	rdny_brick<scalar>,
 	helmholtz_2d_DLP_brick<scalar>
 > {};
@@ -919,4 +1015,142 @@
 	}
 };
 
+
+
+
+
+
+/** \brief a brick representing a 2D Helmholtz double derivative kernel
+ * \tparam scalar the scalar of the coordinate space the distance is defined over
+ */
+template <class scalar, unsigned i, unsigned j>
+struct helmholtz_2d_double_brick
+{
+	/** \brief the brick template
+	 * \tparam the wall the brick is placed on
+	 */
+	template <class wall>
+	class brick : public wall
+	{
+	public:
+		/** \brief the result type */
+		typedef std::complex<scalar> result_t;
+
+		/** \brief templated constructor
+		 * \tparam test_input_t the test input type
+		 * \tparam trial_input_t the trial input type
+		 * \tparam kernel_data_t the kernel data type
+		 * \param [in] test_input the test input
+		 * \param [in] trial_input the trial input
+		 * \param [in] kernel_data the kernel data instance
+		 */
+		template <class test_input_t, class trial_input_t, class kernel_data_t>
+		brick(
+			test_input_t const &test_input,
+			trial_input_t const &trial_input,
+			kernel_data_t const &kernel_data) :
+			wall(test_input, trial_input, kernel_data),
+			m_helmholtz_double(
+				result_t(0., .25) * kernel_data.get_wave_number() / wall::get_distance() * (
+					wall::get_distance_vector()(i) / wall::get_distance() *
+					wall::get_distance_vector()(j) / wall::get_distance() *
+					( wall::get_krH0() - 2.*wall::get_H1() ) +
+					(i == j ? wall::get_H1() : 0.)
+				)
+			)
+		{
+		}
+
+		/** \brief return Helmholtz 2d double kernel
+		 * \return Helmholtz double kernel
+		 */
+		result_t const &get_helmholtz_double(void) const
+		{
+			return m_helmholtz_double;
+		}
+
+		/** \brief return Helmholtz 2d double kernel
+		 * \return Helmholtz 2d double kernel
+		 */
+		result_t const &get_result(void) const
+		{
+			return m_helmholtz_double;
+		}
+
+	private:
+		result_t m_helmholtz_double;
+	};
+};
+
+
+template <class scalar, int i, int j>
+struct helmholtz_2d_double_wall : build<
+	distance_vector_brick<space<scalar, 2> >,
+	distance_brick<scalar>,
+	kr_brick<scalar>,
+	krH0_brick<scalar>,
+	H1_brick<scalar>,
+	helmholtz_2d_double_brick<scalar, i, j>
+> {};
+
+
+// forward declaration
+template <class wave_number_t, int i, int j>
+class helmholtz_2d_double_kernel;
+
+/** \brief traits of the Helmholtz Hyper kernel */
+template <class wave_number_t, int i, int j>
+struct kernel_traits<helmholtz_2d_double_kernel<wave_number_t, i, j> >
+{
+	/** \brief kernel test input type */
+	typedef location_input_2d test_input_t;
+	/** \brief kernel trial input type */
+	typedef location_input_2d trial_input_t;
+	/** \brief kernel data type */
+	typedef collect<wave_number_data<wave_number_t> > data_t;
+	/** \brief the kernel output type */
+	typedef typename helmholtz_2d_double_wall<space_2d::scalar_t, i, j>::type output_t;
+	/** \brief the kernel result's dimension */
+	enum { result_dimension = 1 };
+	/** \brief the quadrature family the kernel is integrated with */
+	typedef gauss_family_tag quadrature_family_t;
+	/** \brief indicates if K(x,y) = K(y,x) */
+	static bool const is_symmetric = true;
+	/** \brief indicates whether kernel is singular */
+	static bool const is_singular = true;
+
+	/** \brief the far field asymptotic behaviour of the kernel */
+	typedef asymptotic::inverse<2> far_field_behaviour_t;
+};
+
+
+/** \brief singular traits of the Helmholtz 2d double kernel */
+template <class wave_number_t, int i, int j>
+struct singular_kernel_traits<helmholtz_2d_double_kernel<wave_number_t, i, j> >
+{
+	/** \brief singularity type */
+	typedef asymptotic::inverse<2> singularity_type_t;
+	/** \brief the singularity type when used with guiggiani's method */
+//	typedef laplace_2d_double_kernel<i, j> singular_core_t;
+	/** \brief quadrature order  */
+	static unsigned const singular_quadrature_order = 9;
+};
+
+
+/** \brief Double derivative kernel of the Helmholtz equation in 2D */
+template <class wave_number_t, int i, int j>
+class helmholtz_2d_double_kernel :
+	public kernel_base<helmholtz_2d_double_kernel<wave_number_t, i, j> >
+{
+public:
+	/** \brief constructor
+	 * \param [in] wave_number the wave number
+	 */
+	helmholtz_2d_double_kernel(wave_number_t const &wave_number) :
+		kernel_base<helmholtz_2d_double_kernel<wave_number_t, i, j> >(wave_number_data<wave_number_t>(wave_number))
+	{
+	}
+};
+
+
 #endif // HELMHOLTZ_KERNEL_HPP_INCLUDED
