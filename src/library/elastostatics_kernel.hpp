--- conflicted
+++ resolved
@@ -157,20 +157,6 @@
 #include "guiggiani_1992.hpp"
 
 template <>
-<<<<<<< HEAD
-class polar_laurent_coeffs<elastostatics_3d_U_kernel>
-{
-public:
-	template <class guiggiani>
-	static void eval(guiggiani &obj)
-	{
-		obj.m_Fcoeffs[0].setZero();
-	}
-};
-
-template <>
-=======
->>>>>>> 6d9dcd6d
 class polar_laurent_coeffs<elastostatics_3d_T_kernel>
 {
 public:
@@ -184,11 +170,7 @@
         Eigen::Matrix<double, 3, 3> res = (d0vec*jac0.transpose()) - (jac0*d0vec.transpose());
 		res *= (1.-2.*nu)/(1.-nu)/(8.*M_PI);
 
-<<<<<<< HEAD
-		obj.m_Fcoeffs[0] = semi_block_product(res, obj.m_N_series[0]);
-=======
 		obj.template set_laurent_coeff<0>(semi_block_product(res, obj.template get_shape_series<0>()));
->>>>>>> 6d9dcd6d
 	}
 };
 
