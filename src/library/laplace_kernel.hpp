// This file is a part of NiHu, a C++ BEM template library.
//
// Copyright (C) 2012-2014  Peter Fiala <fiala@hit.bme.hu>
// Copyright (C) 2012-2014  Peter Rucz <rucz@hit.bme.hu>
//
// This program is free software: you can redistribute it and/or modify
// it under the terms of the GNU General Public License as published by
// the Free Software Foundation, either version 3 of the License, or
// (at your option) any later version.
//
// This program is distributed in the hope that it will be useful,
// but WITHOUT ANY WARRANTY; without even the implied warranty of
// MERCHANTABILITY or FITNESS FOR A PARTICULAR PURPOSE.  See the
// GNU General Public License for more details.
//
// You should have received a copy of the GNU General Public License
// along with this program.  If not, see <http://www.gnu.org/licenses/>.

/**
 * \file laplace_kernel.hpp
 * \ingroup library
 * \brief implementation of kernels of the Laplace equation \f$ \nabla^2 p = 0 \f$
 * \author Peter Fiala fiala@hit.bme.hu Peter Rucz rucz@hit.bme.hu
 */

#ifndef LAPLACE_KERNEL_HPP_INCLUDED
#define LAPLACE_KERNEL_HPP_INCLUDED

#include <cmath>
#include "../core/global_definitions.hpp"
#include "../core/kernel.hpp"
#include "../core/gaussian_quadrature.hpp"
#include "potential_kernel.hpp"
#include "location_normal.hpp"

namespace NiHu
{
/** \brief kernel of the Laplace equation
 * \tparam Space the coordinate space the kernel is defined over
 * \tparam Layer the potential layer tag that can be potential::SLP, potential::DLP, potential::DLPt and potential::HSP
 */
template <class Space, class Layer>
class laplace_kernel;


/// GENERAL TRAITS
namespace kernel_traits_ns
{
	template <class Space, class Layer>
	struct space<laplace_kernel<Space, Layer> > : Space {};

	template <class Space, class Layer>
	struct result<laplace_kernel<Space, Layer> >
	{
		typedef typename Space::scalar_t type;
	};

	template <class Space, class Layer>
	struct quadrature_family<laplace_kernel<Space, Layer> > : gauss_family_tag {};

	template <class Space, class Layer>
	struct result_rows<laplace_kernel<Space, Layer> > : std::integral_constant<unsigned, 1> {};
	template <class Space, class Layer>
	struct result_cols<laplace_kernel<Space, Layer> > : std::integral_constant<unsigned, 1> {};

	template <class Space, class Layer>
	struct is_singular<laplace_kernel<Space, Layer> > : std::true_type {};

	template <class Space, class Layer>
	struct singular_core<laplace_kernel<Space, Layer> > {
		typedef  laplace_kernel<Space, Layer>  type;
	};
}

/// SLP TRAITS
namespace kernel_traits_ns
{
	template <class Space>
	struct test_input<laplace_kernel<Space, potential::SLP> > : build<location<Space> > {};

	template <class Space>
	struct trial_input<laplace_kernel<Space, potential::SLP> > : build<location<Space> > {};

	template <class Space>
	struct is_symmetric<laplace_kernel<Space, potential::SLP> > : std::true_type {};

	/** \brief the singular quadrature order of the laplace SLP kernel
	 * \todo check if the same value can be used for the 2D and 3D case
	 */
	template <class Space>
	struct singular_quadrature_order<laplace_kernel<Space, potential::SLP> > : std::integral_constant<unsigned, 7> {};
}

/// 2D SLP
namespace kernel_traits_ns
{
	template <class Scalar>
	struct far_field_behaviour<laplace_kernel<space_2d<Scalar>, potential::SLP> > : asymptotic::log<1> {};

	template <class Scalar>
	struct singularity_type<laplace_kernel<space_2d<Scalar>, potential::SLP> > : asymptotic::log<1> {};
}


/** \brief the 2D SLP kernel of the Laplace equation: \f$ -\ln r / 2\pi \f$
 * \tparam Scalar the scalar type
 */
template <class Scalar>
class laplace_kernel<space_2d<Scalar>, potential::SLP>
	: public kernel_base<laplace_kernel<space_2d<Scalar>, potential::SLP> >
{
public:
	typedef kernel_base<laplace_kernel<space_2d<Scalar>, potential::SLP> > base_t;
	typedef typename base_t::test_input_t test_input_t;
	typedef typename base_t::trial_input_t trial_input_t;
	typedef typename base_t::result_t result_t;
<<<<<<< HEAD

	result_t operator()(test_input_t const &x, trial_input_t const &y) const
	{
		Scalar r = (y.get_x() - x.get_x()).norm();
=======
	
	result_t operator()(typename base_t::x_t const &x, typename base_t::x_t const &y) const
	{
		typename base_t::x_t rvec = y - x;
		auto r = rvec.norm();
>>>>>>> 690cf43c
		return -std::log(r) / (2. * M_PI);
	}

	result_t operator()(test_input_t const &test_input, trial_input_t const &trial_input) const
	{
		return (*this)(test_input.get_x(), trial_input.get_x());
	}
};


/// 3D SLP TRAITS
namespace kernel_traits_ns
{
	template <class Scalar>
	struct far_field_behaviour<laplace_kernel<space_3d<Scalar>, potential::SLP> > : asymptotic::inverse<1> {};

	template <class Scalar>
	struct singularity_type<laplace_kernel<space_3d<Scalar>, potential::SLP> > : asymptotic::inverse<1> {};
}

/** \brief the 3D SLP kernel of the Laplace equation: \f$ 1 / 4 \pi r \f$
 * \tparam Scalar the scalar type
 */
template <class Scalar>
class laplace_kernel<space_3d<Scalar>, potential::SLP>
	: public kernel_base<laplace_kernel<space_3d<Scalar>, potential::SLP> >
{
public:
	typedef kernel_base<laplace_kernel<space_3d<Scalar>, potential::SLP> > base_t;
	typedef typename base_t::test_input_t test_input_t;
	typedef typename base_t::trial_input_t trial_input_t;
	typedef typename base_t::result_t result_t;
<<<<<<< HEAD

	result_t operator()(test_input_t const &x, trial_input_t const &y) const
	{
		Scalar r = (y.get_x() - x.get_x()).norm();
=======
	
	result_t operator()(typename base_t::x_t const &x, typename base_t::x_t const &y) const
	{
		typename base_t::x_t rvec = y - x;
		auto r = rvec.norm();
>>>>>>> 690cf43c
		return 1. / r / (4. * M_PI);
	}

	result_t operator()(test_input_t const &test_input, trial_input_t const &trial_input) const
	{
		return (*this)(test_input.get_x(), trial_input.get_x());
	}
};

/// GENERAL DLP
namespace kernel_traits_ns
{
	template <class Space>
	struct test_input<laplace_kernel<Space, potential::DLP> > : build<location<Space> > {};

	template <class Space>
	struct trial_input<laplace_kernel<Space, potential::DLP> > : build<location<Space>, normal_jacobian<Space> > {};

	template <class Space>
	struct is_symmetric<laplace_kernel<Space, potential::DLP> > : std::false_type {};

	template <class Space>
	struct singular_quadrature_order<laplace_kernel<Space, potential::DLP> > : std::integral_constant<unsigned, 7> {};
}

/// 2D DLP
namespace kernel_traits_ns
{
	template <class Scalar>
	struct far_field_behaviour<laplace_kernel<space_2d<Scalar>, potential::DLP> > : asymptotic::inverse<1> {};

	/** \brief kernel singularity type
	 * \todo check this!
	 */
	template <class Scalar>
	struct singularity_type<laplace_kernel<space_2d<Scalar>, potential::DLP> > : asymptotic::log<1> {};
}

template <class Scalar>
class laplace_kernel<space_2d<Scalar>, potential::DLP>
	: public kernel_base<laplace_kernel<space_2d<Scalar>, potential::DLP> >
{
public:
	typedef kernel_base<laplace_kernel<space_2d<Scalar>, potential::DLP> > base_t;
	typedef typename base_t::test_input_t test_input_t;
	typedef typename base_t::trial_input_t trial_input_t;
	typedef typename base_t::result_t result_t;

	result_t operator()(test_input_t const &x, trial_input_t const &y) const
	{
		typename base_t::x_t rvec = y.get_x() - x.get_x();
		Scalar r = rvec.norm();
		Scalar rdny = rvec.dot(y.get_unit_normal()) / r;
		return -rdny / r / (2. * M_PI);
	}
};

/// 3D DLP
namespace kernel_traits_ns
{
	template <class Scalar>
	struct far_field_behaviour<laplace_kernel<space_3d<Scalar>, potential::DLP> > : asymptotic::inverse<2> {};

	template <class Scalar>
	struct singularity_type<laplace_kernel<space_3d<Scalar>, potential::DLP> > : asymptotic::inverse<1> {};
}


template <class Scalar>
class laplace_kernel<space_3d<Scalar>, potential::DLP>
	: public kernel_base<laplace_kernel<space_3d<Scalar>, potential::DLP> >
{
public:
	typedef kernel_base<laplace_kernel<space_3d<Scalar>, potential::DLP> > base_t;
	typedef typename base_t::test_input_t test_input_t;
	typedef typename base_t::trial_input_t trial_input_t;
	typedef typename base_t::result_t result_t;

	result_t operator()(test_input_t const &x, trial_input_t const &y) const
	{
		typename base_t::x_t rvec = y.get_x() - x.get_x();
		Scalar r = rvec.norm();
		auto g = 1. / r / (4. * M_PI);
		Scalar rdny = rvec.dot(y.get_unit_normal()) / r;
		return -g * rdny / r;
	}
};

/// GENERAL DLPt
namespace kernel_traits_ns
{
	template <class Space>
	struct test_input<laplace_kernel<Space, potential::DLPt> > : build<location<Space>, normal_jacobian<Space> > {};

	template <class Space>
	struct trial_input<laplace_kernel<Space, potential::DLPt> > : build<location<Space> > {};

	template <class Space>
	struct is_symmetric<laplace_kernel<Space, potential::DLPt> > : std::false_type {};

	template <class Space>
	struct singular_quadrature_order<laplace_kernel<Space, potential::DLPt> > : std::integral_constant<unsigned, 7> {};
}

/// 2D DLPt

namespace kernel_traits_ns
{
	template <class Scalar>
	struct far_field_behaviour<laplace_kernel<space_2d<Scalar>, potential::DLPt> > : asymptotic::inverse<1> {};

	/** \brief the singularity type
	 * \todo check this just like the plain DLP kernel
	 */
	template <class Scalar>
	struct singularity_type<laplace_kernel<space_2d<Scalar>, potential::DLPt> > : asymptotic::log<1> {};
}

template <class Scalar>
class laplace_kernel<space_2d<Scalar>, potential::DLPt>
	: public kernel_base<laplace_kernel<space_2d<Scalar>, potential::DLPt> >
{
public:
	typedef kernel_base<laplace_kernel<space_2d<Scalar>, potential::DLPt> > base_t;
	typedef typename base_t::test_input_t test_input_t;
	typedef typename base_t::trial_input_t trial_input_t;
	typedef typename base_t::result_t result_t;

	result_t operator()(test_input_t const &test_input, trial_input_t const &trial_input) const
	{
		typename base_t::x_t rvec = trial_input.get_x() - test_input.get_x();
		Scalar r = rvec.norm();
		Scalar rdnx = -rvec.dot(test_input.get_unit_normal()) / r;
		return -rdnx / r / (2. * M_PI);
	}
};

/// 3D DLPt

namespace kernel_traits_ns
{
	template <class Scalar>
	struct far_field_behaviour<laplace_kernel<space_3d<Scalar>, potential::DLPt> > : asymptotic::inverse<2> {};
	
	template <class Scalar>
	struct singularity_type<laplace_kernel<space_3d<Scalar>, potential::DLPt> > : asymptotic::inverse<1> {};
}

template <class Scalar>
class laplace_kernel<space_3d<Scalar>, potential::DLPt>
	: public kernel_base<laplace_kernel<space_3d<Scalar>, potential::DLPt> >
{
public:
	typedef kernel_base<laplace_kernel<space_3d<Scalar>, potential::DLPt> > base_t;
	typedef typename base_t::test_input_t test_input_t;
	typedef typename base_t::trial_input_t trial_input_t;
	typedef typename base_t::result_t result_t;

	result_t operator()(test_input_t const &test_input, trial_input_t const &trial_input) const
	{
		typename base_t::x_t rvec = trial_input.get_x() - test_input.get_x();
		Scalar r = rvec.norm();
		auto g = 1. / r / (4. * M_PI);
		Scalar rdnx = -rvec.dot(test_input.get_unit_normal()) / r;
		return -g * rdnx / r;
	}
};

/// GENERAL HSP
namespace kernel_traits_ns
{
	template <class Space>
	struct test_input<laplace_kernel<Space, potential::HSP> > : build<location<Space>, normal_jacobian<Space > > {};

	template <class Space>
	struct trial_input<laplace_kernel<Space, potential::HSP> > : build<location<Space>, normal_jacobian<Space> > {};

	template <class Space>
	struct is_symmetric<laplace_kernel<Space, potential::HSP> > : std::true_type {};

	template <class Space>
	struct singular_quadrature_order<laplace_kernel<Space, potential::HSP> > : std::integral_constant<unsigned, 7> {};
}

/// 2D HSP
namespace kernel_traits_ns
{
	template <class Scalar>
	struct far_field_behaviour<laplace_kernel<space_2d<Scalar>, potential::HSP> > : asymptotic::inverse<2> {};

	template <class Scalar>
	struct singularity_type<laplace_kernel<space_2d<Scalar>, potential::HSP> > : asymptotic::inverse<2> {};
}

template <class Scalar>
class laplace_kernel<space_2d<Scalar>, potential::HSP>
	: public kernel_base<laplace_kernel<space_2d<Scalar>, potential::HSP> >
{
public:
	typedef kernel_base<laplace_kernel<space_2d<Scalar>, potential::HSP> > base_t;
	typedef typename base_t::test_input_t test_input_t;
	typedef typename base_t::trial_input_t trial_input_t;
	typedef typename base_t::result_t result_t;

	result_t operator()(test_input_t const &test_input, trial_input_t const &trial_input) const
	{
		typename base_t::x_t rvec = trial_input.get_x() - test_input.get_x();
		Scalar r = rvec.norm();
		Scalar rdny = rvec.dot(trial_input.get_unit_normal()) / r;
		Scalar rdnx = -rvec.dot(test_input.get_unit_normal()) / r;
		return 	1./(2. * M_PI)/r/r * (
		test_input.get_unit_normal().dot(trial_input.get_unit_normal()) +
		2. * rdny*rdnx);
	}
};

/// 3D HSP

namespace kernel_traits_ns
{
	template <class Scalar>
	struct far_field_behaviour<laplace_kernel<space_3d<Scalar>, potential::HSP> > : asymptotic::inverse<3> {};

	template <class Scalar>
	struct singularity_type<laplace_kernel<space_3d<Scalar>, potential::HSP> > : asymptotic::inverse<3> {};
}

template <class Scalar>
class laplace_kernel<space_3d<Scalar>, potential::HSP>
	: public kernel_base<laplace_kernel<space_3d<Scalar>, potential::HSP> >
{
public:
	typedef kernel_base<laplace_kernel<space_3d<Scalar>, potential::HSP> > base_t;
	typedef typename base_t::test_input_t test_input_t;
	typedef typename base_t::trial_input_t trial_input_t;
	typedef typename base_t::result_t result_t;

	result_t operator()(test_input_t const &test_input, trial_input_t const &trial_input) const
	{
		typename base_t::x_t rvec = trial_input.get_x() - test_input.get_x();
		Scalar r = rvec.norm();
		Scalar rdny = rvec.dot(trial_input.get_unit_normal()) / r;
		Scalar rdnx = -rvec.dot(test_input.get_unit_normal()) / r;
		auto g = 1. / r / (4. * M_PI);
		return 	g / r / r *
		(
		test_input.get_unit_normal().dot(trial_input.get_unit_normal()) +
		3. * rdnx * rdny
		);
	}
};


/** \brief shorthand for the 2d laplace SLP kernel */
typedef laplace_kernel<space_2d<>, potential::SLP> laplace_2d_SLP_kernel;
/** \brief shorthand for the 3d laplace SLP kernel */
typedef laplace_kernel<space_3d<>, potential::SLP> laplace_3d_SLP_kernel;
/** \brief shorthand for the 2d laplace DLP kernel */
typedef laplace_kernel<space_2d<>, potential::DLP> laplace_2d_DLP_kernel;
/** \brief shorthand for the 3d laplace DLP kernel */
typedef laplace_kernel<space_3d<>, potential::DLP> laplace_3d_DLP_kernel;
/** \brief shorthand for the 2d laplace DLPt kernel */
typedef laplace_kernel<space_2d<>, potential::DLPt> laplace_2d_DLPt_kernel;
/** \brief shorthand for the 3d laplace DLPt kernel */
typedef laplace_kernel<space_3d<>, potential::DLPt> laplace_3d_DLPt_kernel;
/** \brief shorthand for the 2d laplace HSP kernel */
typedef laplace_kernel<space_2d<>, potential::HSP> laplace_2d_HSP_kernel;
/** \brief shorthand for the 3d laplace HSP kernel */
typedef laplace_kernel<space_3d<>, potential::HSP> laplace_3d_HSP_kernel;

} // end of namespace NiHu

#include "guiggiani_1992.hpp"

namespace NiHu
{

/** \brief specialisation of class ::polar_laurent_coeffs for the ::laplace_3d_HSP_kernel */
template <class Scalar>
class polar_laurent_coeffs<laplace_kernel<space_3d<Scalar>, potential::HSP> >
{
public:
	template <class guiggiani>
	static void eval(guiggiani &obj)
	{
		auto g1vec = obj.get_rvec_series(_1()) * (
			obj.get_rvec_series(_2()).dot(obj.get_Jvec_series(_0()))
			+ obj.get_rvec_series(_1()).dot(obj.get_Jvec_series(_1()))
			);

		auto b0vec = -obj.get_Jvec_series(_0());
		auto b1vec = 3. * g1vec - obj.get_Jvec_series(_1());

		auto a0 = b0vec.dot(obj.get_n0()) * obj.get_shape_series(_0());
		auto a1 = b1vec.dot(obj.get_n0()) * obj.get_shape_series(_0())
			+ b0vec.dot(obj.get_n0()) * obj.get_shape_series(_1());

		auto Sm2 = -3. * obj.get_rvec_series(_1()).dot(obj.get_rvec_series(_2()));

		obj.set_laurent_coeff(_m1(), -(Sm2 * a0 + a1) / (4. * M_PI));
		obj.set_laurent_coeff(_m2(), -a0 / (4. * M_PI));
	}
};

} // end of namespace NiHu

#endif // LAPLACE_KERNEL_HPP_INCLUDED
<|MERGE_RESOLUTION|>--- conflicted
+++ resolved
@@ -114,18 +114,11 @@
 	typedef typename base_t::test_input_t test_input_t;
 	typedef typename base_t::trial_input_t trial_input_t;
 	typedef typename base_t::result_t result_t;
-<<<<<<< HEAD
-
-	result_t operator()(test_input_t const &x, trial_input_t const &y) const
-	{
-		Scalar r = (y.get_x() - x.get_x()).norm();
-=======
 	
 	result_t operator()(typename base_t::x_t const &x, typename base_t::x_t const &y) const
 	{
 		typename base_t::x_t rvec = y - x;
 		auto r = rvec.norm();
->>>>>>> 690cf43c
 		return -std::log(r) / (2. * M_PI);
 	}
 
@@ -158,18 +151,11 @@
 	typedef typename base_t::test_input_t test_input_t;
 	typedef typename base_t::trial_input_t trial_input_t;
 	typedef typename base_t::result_t result_t;
-<<<<<<< HEAD
-
-	result_t operator()(test_input_t const &x, trial_input_t const &y) const
-	{
-		Scalar r = (y.get_x() - x.get_x()).norm();
-=======
 	
 	result_t operator()(typename base_t::x_t const &x, typename base_t::x_t const &y) const
 	{
 		typename base_t::x_t rvec = y - x;
 		auto r = rvec.norm();
->>>>>>> 690cf43c
 		return 1. / r / (4. * M_PI);
 	}
 
