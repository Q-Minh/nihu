// This file is a part of NiHu, a C++ BEM template library.
//
// Copyright (C) 2012-2014  Peter Fiala <fiala@hit.bme.hu>
// Copyright (C) 2012-2014  Peter Rucz <rucz@hit.bme.hu>
//
// This program is free software: you can redistribute it and/or modify
// it under the terms of the GNU General Public License as published by
// the Free Software Foundation, either version 3 of the License, or
// (at your option) any later version.
//
// This program is distributed in the hope that it will be useful,
// but WITHOUT ANY WARRANTY; without even the implied warranty of
// MERCHANTABILITY or FITNESS FOR A PARTICULAR PURPOSE.  See the
// GNU General Public License for more details.
//
// You should have received a copy of the GNU General Public License
// along with this program.  If not, see <http://www.gnu.org/licenses/>.

/**
 * \file quadrature.hpp
 * \ingroup quadrature
 * \brief implementation of class ::quadrature_elem, ::quadrature_base
 */
#ifndef QUADRATURE_HPP_INCLUDED
#define QUADRATURE_HPP_INCLUDED

#include "../util/eigen_utils.hpp"
#include "../util/crtp_base.hpp"
#include "shapeset.hpp"
#include "../library/lib_shape.hpp"

namespace NiHu
{

/**
* \brief a quadrature element is a base point and a weight
* \tparam XiType the local coordinate type
* \tparam ScalarType the scalar of coordinates
*/
template <class XiType, class ScalarType>
class quadrature_elem
{
public:
	/** \brief template argument as tested type */
	typedef XiType xi_t;
	/** \brief template argument as nested type */
	typedef ScalarType scalar_t;

	/**
	* \brief constructor initialising all members
	* \param [in] xi base location
	* \param [in] w weight
	*/
	quadrature_elem(xi_t const &xi = xi_t(), scalar_t const &w = scalar_t())
		: m_xi(xi), m_w(w)
	{
	}

	/**
	* \brief return constant reference to base point
	* \return reference to base point
	*/
	xi_t const &get_xi(void) const
	{
		return m_xi;
	}

	/**
	* \brief return constant reference to weight
	* \return reference to weight
	*/
	scalar_t const &get_w(void) const
	{
		return m_w;
	}

	/**
	* \brief set quadrature weight
	* \param [in] w new weight
	*/
	void set_w(scalar_t const &w)
	{
		m_w = w;
	}

	/**
	* \brief multiply a quadrature element by a scalar
	* \param c the scalar multiplier
	*/
	quadrature_elem &operator *=(scalar_t const &c)
	{
		m_w *= c;
		return *this;
	}

	/**
	* \brief transform a quadrature element according to a shape function set and corner nodes
	* \tparam LSet the shape function set
	* \tparam Signed indicates if the sign of the Jacobian needs to be taken into ancount
	* \param [in] coords transformation corners
	* \return reference to the transformed object
	*/
	template <class LSet, bool Signed = true>
	quadrature_elem &transform_inplace(
		Eigen::Matrix<scalar_t, LSet::num_nodes, LSet::domain_t::dimension> const &coords)
	{
		// CRTP check
		static_assert(std::is_base_of<shape_set_base<LSet>, LSet>::value,
			"LSet must be derived from shape_set_base<LSet>");
		// compute Jacobian and multiply with original weight
		auto j = (LSet::template eval_shape<1>(m_xi).transpose() * coords).determinant();
		if (Signed)
			m_w *= j;
		else
			m_w *= std::abs(j);
		// compute new quadrature location
		m_xi = LSet::template eval_shape<0>(m_xi).transpose() * coords;
		return *this;
	}

	// struct is used in a std::vector, therefore this declaration is necessary
	EIGEN_MAKE_ALIGNED_OPERATOR_NEW

protected:
	/** \brief base point */
	xi_t m_xi;
	/** \brief weight */
	scalar_t m_w;
};


// forward declaration of quadrature traits
template <class Derived>
struct quadrature_traits;

/** \brief metafunction to assign a quadrature element to a quadrature */
template <class Derived>
struct quadr_elem
{
	typedef quadrature_elem<
		typename quadrature_traits<Derived>::domain_t::xi_t,
		typename quadrature_traits<Derived>::domain_t::scalar_t
	> type;
};

/**
* \brief CRTP base class of all quadratures
* \tparam Derived the CRTP derived class
*/
template <class Derived>
class quadrature_base :
	public EigenStdVector<typename quadr_elem<Derived>::type>::type
{
public:
	/** \brief the base vector class of the quadrature */
	typedef typename EigenStdVector<typename quadr_elem<Derived>::type>::type base_t;

	NIHU_CRTP_HELPERS

public:
	/** \brief traits type */
	typedef quadrature_traits<Derived> traits_t;
	/** \brief domain type */
	typedef typename traits_t::domain_t domain_t;
	/** \brief local coordinate type */
	typedef typename domain_t::xi_t xi_t;
	/** \brief local scalar type */
	typedef typename domain_t::scalar_t scalar_t;
	/** \brief quadrature elem type */
	typedef quadrature_elem<xi_t, scalar_t> quadrature_elem_t;

	/**
	* \brief constructor allocating space for the quadrature elements
	* \param N number of quadrature elements
	*/
	quadrature_base(unsigned N = 0)
	{
		base_t::reserve(N);
	}

	/**
	* \brief return sum of quadrature weights
	* \return sum of weights
	*/
	scalar_t sum_of_weights(void) const
	{
		scalar_t res = 0.0;
		for (auto it = base_t::begin(); it != base_t::end(); ++it)
			res += it->get_w();
		return res;
	}

	/**
	* \brief print a quadrature into an output stream
	* \param os the output stream
	* \return reference to the stream
	*/
	std::ostream & print(std::ostream & os) const
	{
		os << base_t::size() << std::endl;
		for (auto it = base_t::begin(); it != base_t::end(); ++it)
			os << it->get_xi().transpose() << "\t\t" << it->get_w() << std::endl;
		return os;
	}

	/**
	* \brief multiply the quadrature by a scalar
	* \param [in] c the scalar multiplier
	* \return reference to the the new quadrature
	*/
	Derived &operator *=(scalar_t const &c)
	{
		for (unsigned i = 0; i < base_t::size(); ++i)
			(*this)[i] *= c;
		return derived();
	}

	/**
	* \brief transform the domain of the quadrature with a given shape set and corner points
	* \tparam LSet shape set type of transformation
	* \tparam Signed indicates if the sign of the Jacobian needs to be taken into ancount
	* \param [in] coords corner coordinates of transformed domain
	* \return transformed quadrature
	* \todo this transformation is sick, does not fit into our quadrature scheme conceptually
	*/
	template <class LSet, bool Signed = true>
	Derived transform(
		Eigen::Matrix<scalar_t, LSet::num_nodes, LSet::domain_t::dimension> const &coords) const
	{
		// CRTP check
		static_assert(std::is_base_of<shape_set_base<LSet>, LSet>::value,
			"LSet must be derived from shape_set_base<LSet>");
		// dimension check
		static_assert(std::is_same<xi_t, typename LSet::xi_t>::value,
			"Quadrature and shape set dimensions must match");
		Derived result(derived());
<<<<<<< HEAD
		return result.transform_inplace<LSet, Signed>(coords);
=======
		return result.template transform_inplace<LSet, Signed>(coords);
>>>>>>> 83b39742
	}

	/**
	* \brief transform the domain of the quadrature in place
	* \tparam LSet shape set type of transformation
	* \tparam Signed indicates if the sign of the Jacobian needs to be taken into ancount
	* \param [in] coords corner coordinates of transformed domain
	* \return reference to the transformed quadrature
	*/
	template <class LSet, bool Signed = true>
	Derived &transform_inplace(
		const Eigen::Matrix<scalar_t, LSet::num_nodes, LSet::domain_t::dimension> &coords)
	{
		// CRTP check
		static_assert(std::is_base_of<shape_set_base<LSet>, LSet>::value,
			"LSet must be derived from shape_set_base<LSet>");
		// dimension check
		static_assert(std::is_same<xi_t, typename LSet::xi_t>::value,
			"Quadrature and shape set dimensions must match");
		for (auto it = base_t::begin(); it != base_t::end(); ++it)
<<<<<<< HEAD
			it->transform_inplace<LSet, Signed>(coords);
=======
			it->template transform_inplace<LSet, Signed>(coords);
>>>>>>> 83b39742
		return derived();
	}

	/**
	* \brief add two quadratures
	* \tparam otherDerived other quadrature type
	* \param [in] other the other quadrature
	* \return new quadrature
	* \details It is assured that the dimensions match.
	*/
	template <class otherDerived>
	Derived operator +(const quadrature_base<otherDerived> &other) const
	{
		static_assert(std::is_same<xi_t, typename otherDerived::xi_t>::value,
			"Quadrature domain dimensions must match");
		Derived result(base_t::size()+other.size());
		result.insert(result.end(), base_t::begin(), base_t::end());
		result.insert(result.end(), other.begin(), other.end());
		return result;
	}

	/**
	* \brief add another quadrature to this
	* \details It is assured that the dimensions match.
	* \tparam otherDerived other quadrature type
	* \param [in] other the other quadrature
	* \return reference to the new quadrature
	*/
	template <class otherDerived>
	Derived &operator +=(const quadrature_base<otherDerived> &other)
	{
		static_assert(std::is_same<xi_t, typename otherDerived::xi_t>::value,
			"Quadrature domain dimensions must match");
		base_t::reserve(base_t::size()+other.size());
		base_t::insert(base_t::end(), other.begin(), other.end());
		return derived();
	}
}; // class quadrature_base

/**
* \brief print a quadrature into an ouput stream
* \tparam Derived the quadrature's type
* \param os the output stream
* \param Q the quadrature
* \return the modified output stream
*/
template<class Derived>
std::ostream & operator << (std::ostream & os, const quadrature_base<Derived>& Q)
{
	return Q.print(os);
}

/**
* \brief metafunction to assign a quadrature type to a quadrature family and a domain
*/
template <class Family, class Domain>
struct quadrature_type;

}


#endif<|MERGE_RESOLUTION|>--- conflicted
+++ resolved
@@ -234,11 +234,7 @@
 		static_assert(std::is_same<xi_t, typename LSet::xi_t>::value,
 			"Quadrature and shape set dimensions must match");
 		Derived result(derived());
-<<<<<<< HEAD
-		return result.transform_inplace<LSet, Signed>(coords);
-=======
 		return result.template transform_inplace<LSet, Signed>(coords);
->>>>>>> 83b39742
 	}
 
 	/**
@@ -259,11 +255,7 @@
 		static_assert(std::is_same<xi_t, typename LSet::xi_t>::value,
 			"Quadrature and shape set dimensions must match");
 		for (auto it = base_t::begin(); it != base_t::end(); ++it)
-<<<<<<< HEAD
-			it->transform_inplace<LSet, Signed>(coords);
-=======
 			it->template transform_inplace<LSet, Signed>(coords);
->>>>>>> 83b39742
 		return derived();
 	}
 
