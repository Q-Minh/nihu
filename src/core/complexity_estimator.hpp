// This file is a part of NiHu, a C++ BEM template library.
// 
// Copyright (C) 2012-2013  Peter Fiala <fiala@hit.bme.hu>
// Copyright (C) 2012-2013  Peter Rucz <rucz@hit.bme.hu>
// 
// This program is free software: you can redistribute it and/or modify
// it under the terms of the GNU General Public License as published by
// the Free Software Foundation, either version 3 of the License, or
// (at your option) any later version.
// 
// This program is distributed in the hope that it will be useful,
// but WITHOUT ANY WARRANTY; without even the implied warranty of
// MERCHANTABILITY or FITNESS FOR A PARTICULAR PURPOSE.  See the
// GNU General Public License for more details.
// 
// You should have received a copy of the GNU General Public License
// along with this program.  If not, see <http://www.gnu.org/licenses/>.

<<<<<<< HEAD
=======
/**
 * \file complexity_estimator.hpp
 * \ingroup kernel
 * \brief Estimate kernel complexity between two elements
 */
>>>>>>> a43ded10
#ifndef COMPLEXITY_ESTIMATOR_HPP_INCLUDED
#define COMPLEXITY_ESTIMATOR_HPP_INCLUDED

#include "../tmp/integer.hpp"
#include "field.hpp"


template <class TestField, class TrialField, class KernelEstimator>
class complexity_estimator
{
public:
	typedef TestField test_field_t;
	typedef TrialField trial_field_t;

	enum {
		test_field_complexity =
			shape_set_traits<typename test_field_t::nset_t>::polynomial_order +
			shape_set_traits<typename test_field_t::elem_t::lset_t>::jacobian_order,
		trial_field_complexity =
			shape_set_traits<typename trial_field_t::nset_t>::polynomial_order +
			shape_set_traits<typename trial_field_t::elem_t::lset_t>::jacobian_order
	};

	static unsigned const total_field_complexity = tmp::max_<
		std::integral_constant<unsigned, test_field_complexity>,
		std::integral_constant<unsigned, trial_field_complexity>
	>::value;

	static unsigned eval(
		field_base<test_field_t> const &test_field,
		field_base<trial_field_t> const &trial_field
	)
	{
		return total_field_complexity +
			KernelEstimator::eval(test_field, trial_field);
	}
};


/**
 * \brief merge at least two complexity estimators
 * \tparam Estim1 the first estimator
 * \tparam Estims the further complexity estimators
 */
template <class Estim1, class...Estims>
struct merge_kernel_complexity_estimators :
	merge_kernel_complexity_estimators<
		Estim1,
		typename merge_kernel_complexity_estimators<Estims...>::type
	>
{
};


/**
 * \brief merge two complexity estimators (the general case)
 * \tparam Estim1 the first estimator
 * \tparam Estim2 the second estimator
 */
template <class Estim1, class Estim2>
struct merge_kernel_complexity_estimators<Estim1, Estim2>
{
	struct type
	{
		template <class test_field_t, class trial_field_t>
		static unsigned eval(
			field_base<test_field_t> const &test_field,
			field_base<trial_field_t> const &trial_field
		)
		{
			return std::max(
				Estim1::eval(test_field, trial_field),
				Estim2::eval(test_field, trial_field)
			);
		}
	};
};

#endif
<|MERGE_RESOLUTION|>--- conflicted
+++ resolved
@@ -16,14 +16,11 @@
 // You should have received a copy of the GNU General Public License
 // along with this program.  If not, see <http://www.gnu.org/licenses/>.
 
-<<<<<<< HEAD
-=======
 /**
  * \file complexity_estimator.hpp
  * \ingroup kernel
  * \brief Estimate kernel complexity between two elements
  */
->>>>>>> a43ded10
 #ifndef COMPLEXITY_ESTIMATOR_HPP_INCLUDED
 #define COMPLEXITY_ESTIMATOR_HPP_INCLUDED
 
