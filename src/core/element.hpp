--- conflicted
+++ resolved
@@ -63,8 +63,6 @@
 	unsigned m_num;
 	/** \brief start node indices */
 	unsigned m_ind1, m_ind2;
-<<<<<<< HEAD
-=======
 };
 
 
@@ -90,7 +88,6 @@
 	{
 		return m.col(shape_derivative_index::dXI).cross(m.col(shape_derivative_index::dETA));
 	}
->>>>>>> 5e7188d8
 };
 
 /** \brief specialisation of ::normal_impl for 2D */
@@ -248,11 +245,7 @@
             Order
         >::type::return_type type;
 	};
-<<<<<<< HEAD
-
-=======
-	
->>>>>>> 5e7188d8
+
 	template <class Derived>
 	struct normal_factory_functor
 	{
@@ -266,7 +259,6 @@
 		> type;
 	};
 
-<<<<<<< HEAD
 	/** \brief The return type of the normal vector */
 	template <class Derived>
 	struct normal_return_type
@@ -274,13 +266,6 @@
 		typedef typename normal_factory_functor<
 			Derived
 		>::type::return_type type;
-=======
-	/** \brief The return type of the physical location's derivatives */
-	template <class Derived>
-	struct normal_return_type
-	{
-		typedef typename normal_factory_functor<Derived>::type::return_type type;
->>>>>>> 5e7188d8
 	};
 }
 
@@ -399,7 +384,6 @@
 	 * \param [in] coords the elem coordinates
 	 */
 	element_base(coords_t const &coords, unsigned id = 0, nodes_t const &nodes = nodes_t())
-<<<<<<< HEAD
 		:m_id((id_t()<<id).finished()),
 		m_nodes(nodes),
 		m_coords(coords),
@@ -408,10 +392,6 @@
 		dx_computer(m_coords, xi_t()),
 		ddx_computer(m_coords, xi_t()),
 		normal_computer(get_dx(xi_t()))
-=======
-		: m_nodes(nodes), m_coords(coords), m_center(get_x(domain_t::get_center())),
-		x_computer(m_coords, xi_t()), dx_computer(m_coords, xi_t()), ddx_computer(m_coords, xi_t()), normal_computer(get_dx(xi_t()))
->>>>>>> 5e7188d8
 	{
 	}
 
@@ -486,20 +466,9 @@
 	 * \param [in] xi location in the reference domain
 	 * \return the element normal
 	 */
-<<<<<<< HEAD
 	normal_return_type get_normal(xi_t const &xi) const
 	{
 		return normal_computer(dx_computer(m_coords, xi));
-=======
-	// normal_ret_t get_normal(xi_t const &xi) const
-	// {
-		// return derived().get_normal(xi);
-	// }
-
-	normal_return_type get_normal(xi_t const &xi) const
-	{
-		return normal_computer(ddx_computer(m_coords,xi));
->>>>>>> 5e7188d8
 	}
 
 	/**
@@ -575,187 +544,6 @@
 	return lhs(0,0) < rhs(0,0);
 }
 
-<<<<<<< HEAD
-=======
-/** \brief tag of a 2-noded linear line element */
-struct line_1_tag {};
-
-/** \brief a linear line element in 2D space */
-class line_1_elem;
-
-namespace element_traits
-{
-	template <>
-	struct space_type<line_1_elem> : space_2d {};
-
-	template <>
-	struct lset<line_1_elem>
-	{
-		typedef line_1_shape_set type;
-	};
-}
-
-/** \brief a linear line element in 2D space */
-class line_1_elem : public element_base<line_1_elem>
-{
-public:
-	/**
-	 * \brief constructor
-	 * \param [in] id the element id
-	 * \param [in] nodes the nodal indices
-	 * \param [in] coords the nodal coordinates
-	 */
-	line_1_elem(coords_t const &coords, unsigned id = 0, nodes_t const &nodes = nodes_t())
-		: element_base(coords, id, nodes),
-		m_normal(normal_impl<scalar_t, 2>::eval(get_dx(xi_t())))
-	{
-		m_linear_size_estimate = m_normal.norm() * domain_t::get_volume();
-	}
-
-	/** \brief return normal vector
-	 * \return element normal
-	 */
-	// x_t const &get_normal(xi_t const &) const
-	// {
-		// return m_normal;
-	// }
-
-protected:
-	/** \brief the normal vector */
-	x_t m_normal;
-};
-
-/** \brief element assigned to the line_1_tag */
-template <>
-struct tag2element<line_1_tag> : line_1_elem {};
-
-
-
-
-/** \brief a linear triangle element in 3D space */
-class tria_1_elem;
-
-/** \brief tag of a 3-noded linear triangle element */
-struct tria_1_tag {};
-
-/** \brief element properties of a linear 3D tria element */
-namespace element_traits
-{
-	template <>
-	struct space_type<tria_1_elem> : space_3d {};
-
-	template <>
-	struct lset<tria_1_elem>
-	{
-		typedef tria_1_shape_set type;
-	};
-}
-
-
-/** \brief a linear tria element in 3D space */
-class tria_1_elem :
-	public element_base<tria_1_elem>
-{
-public:
-	/**
-	 * \brief constructor
-	 * \param [in] id the element id
-	 * \param [in] nodes the nodal indices
-	 * \param [in] coords the nodal coordinates
-	 */
-	tria_1_elem(coords_t const &coords, unsigned id = 0, nodes_t const &nodes = nodes_t())
-		: element_base(coords, id, nodes),
-		m_normal(normal_impl<scalar_t, 3>::eval(get_dx(xi_t())))
-	{
-		m_linear_size_estimate = sqrt(m_normal.norm()  * domain_t::get_volume());
-	}
-
-	/** \brief return normal vector */
-	// x_t const &get_normal(xi_t const &) const
-	// {
-		// return m_normal;
-	// }
-	
-	// x_t const &get_normal(void) const
-	// {
-		// return m_normal;
-	// }
-
-protected:
-	/** \brief the normal vector */
-	x_t m_normal;
-};
-
-/** \brief element assigned to the tria_1_tag */
-template <>
-struct tag2element<tria_1_tag> : tria_1_elem {};
-
-
-
-/** \brief a linear quad element in 3D space */
-class quad_1_elem;
-
-/** \brief element properties of a linear 3D quad element */
-namespace element_traits
-{
-	template <>
-	struct space_type<quad_1_elem> : space_3d {};
-
-	template <>
-	struct lset<quad_1_elem>
-	{
-		typedef quad_1_shape_set type;
-	};
-}
-
-/** \brief tag of a 4-noded linear quadrilateral element */
-struct quad_1_tag {};
-
-/** \brief a linear quad element in 3D space */
-class quad_1_elem : public element_base<quad_1_elem>
-{
-public:
-	/**
-	* \brief constructor
-	* \param [in] id the element id
-	* \param [in] nodes the nodal indices
-	* \param [in] coords the nodal coordinates
-	*/
-	quad_1_elem(coords_t const &coords, unsigned id = 0, nodes_t const &nodes = nodes_t())
-		: element_base(coords, id, nodes)
-	{
-		dx_t dx0 = get_dx(xi_t::Zero());
-		dx_t dx1 = get_dx(xi_t::Ones())-dx0;
-
-		m_n0 = dx0.col(0).cross(dx0.col(1));
-		m_n_xi.col(0) = dx0.col(0).cross(dx1.col(0));
-		m_n_xi.col(1) = dx1.col(0).cross(dx0.col(1));
-
-		m_linear_size_estimate = sqrt(m_n0.norm()  * domain_t::get_volume());
-	}
-
-	/** \brief return normal vector
-	* \param [in] xi local coordinate
-	* \return element normal
-	*/
-	x_t get_normal(xi_t const &xi) const
-	{
-		return m_n0 + m_n_xi * xi;
-	}
-
-protected:
-	/** \brief the normal at xi=0 */
-	x_t m_n0;
-	/** \brief 1st order tag of the Taylor series of the normal */
-	dx_t m_n_xi;
-};
-
-/** \brief element assigned to the quad_1_tag */
-template <>
-struct tag2element<quad_1_tag> : quad_1_elem {};
-
-
->>>>>>> 5e7188d8
 // forward declaration
 template <class LSet, class scalar_t>
 class general_surface_element;
@@ -809,21 +597,7 @@
 		nodes_t const &nodes = nodes_t())
 		: base_t(coords, id, nodes)
 	{
-<<<<<<< HEAD
 		base_t::m_linear_size_estimate = sqrt(base_t::get_normal(domain_t::get_center()).norm() * domain_t::get_volume());
-=======
-		base_t::m_linear_size_estimate = sqrt(
-			get_normal(domain_t::get_center()).norm() * domain_t::get_volume());
-	}
-
-	/** \brief return normal vector at given location
-	 * \param [in] xi the location in the standard domain
-	 * \return normal vector
-	 */
-	x_t get_normal(xi_t const &xi) const
-	{
-		return normal_impl<typename base_t::scalar_t, base_t::x_dim>::eval(base_t::get_dx(xi));
->>>>>>> 5e7188d8
 	}
 };
 
