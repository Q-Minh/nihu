--- conflicted
+++ resolved
@@ -16,15 +16,12 @@
 // You should have received a copy of the GNU General Public License
 // along with this program.  If not, see <http://www.gnu.org/licenses/>.
 
-<<<<<<< HEAD
-=======
 /**
  * \file global_definitions.hpp
  * \brief global constants governing some accuracy parameters
  * \ingroup core
  */
 
->>>>>>> a43ded10
 #ifndef GLOBAL_DEFINITIONS_HPP_INCLUDED
 #define GLOBAL_DEFINITIONS_HPP_INCLUDED
 
