// This file is a part of NiHu, a C++ BEM template library.
// 
// Copyright (C) 2012-2013  Peter Fiala <fiala@hit.bme.hu>
// Copyright (C) 2012-2013  Peter Rucz <rucz@hit.bme.hu>
// 
// This program is free software: you can redistribute it and/or modify
// it under the terms of the GNU General Public License as published by
// the Free Software Foundation, either version 3 of the License, or
// (at your option) any later version.
// 
// This program is distributed in the hope that it will be useful,
// but WITHOUT ANY WARRANTY; without even the implied warranty of
// MERCHANTABILITY or FITNESS FOR A PARTICULAR PURPOSE.  See the
// GNU General Public License for more details.
// 
// You should have received a copy of the GNU General Public License
// along with this program.  If not, see <http://www.gnu.org/licenses/>.

<<<<<<< HEAD
=======
/**
 * \file result_matrix.hpp
 * \brief Encapsulates different result matrix types
 * \ingroup assembly
 */

>>>>>>> a43ded10
#ifndef RESULT_MATRIX_HPP_INCLUDED
#define RESULT_MATRIX_HPP_INCLUDED

#include "../util/crtp_base.hpp"
#include "../util/couple.hpp"

template <class T>
struct is_result_matrix_impl :
	std::false_type {};

template <class T>
struct is_result_matrix_impl<Eigen::Matrix<T, Eigen::Dynamic, Eigen::Dynamic> > :
	std::true_type {};

template <class Mat>
struct is_result_matrix : is_result_matrix_impl<
	typename std::decay<Mat>::type
> {};

template <class A, class B>
couple<
	typename std::enable_if<is_result_matrix<A>::value, A>::type,
	typename std::enable_if<is_result_matrix<B>::value, B>::type
>
operator,(A &&a, B &&b)
{
	return couple<A, B>(std::forward<A>(a), std::forward<B>(b));
}

#endif // RESULT_MATRIX_HPP_INCLUDED<|MERGE_RESOLUTION|>--- conflicted
+++ resolved
@@ -16,15 +16,12 @@
 // You should have received a copy of the GNU General Public License
 // along with this program.  If not, see <http://www.gnu.org/licenses/>.
 
-<<<<<<< HEAD
-=======
 /**
  * \file result_matrix.hpp
  * \brief Encapsulates different result matrix types
  * \ingroup assembly
  */
 
->>>>>>> a43ded10
 #ifndef RESULT_MATRIX_HPP_INCLUDED
 #define RESULT_MATRIX_HPP_INCLUDED
 
