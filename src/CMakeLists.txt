# cmake file for the NiHu project

###
### cmake and project section
###

# Set the minimum required cmake version
cmake_minimum_required (VERSION 3.1.0 FATAL_ERROR)

# Set the module path
set(CMAKE_MODULE_PATH ${CMAKE_SOURCE_DIR}/../cmake)

# Set the project name
project (NiHu)

set (NIHU_VERSION_MAJOR 2)
set (NIHU_VERSION_MINOR 0)

# Find the number of system bits
include(Sysbits)
get_system_bits(NIHU_SYS_BITS)
message(STATUS "${NIHU_SYS_BITS}-bit system detected")

# Set c++11 as requirement
set(CMAKE_CXX_STANDARD 11)
set(CMAKE_CXX_STANDARD_REQUIRED ON)
set(CMAKE_CXX_EXTENSIONS OFF)

### Linker configuration
if(WIN32)
	SET(CMAKE_EXE_LINKER_FLAGS "-MD ${CMAKE_EXE_LINKER_FLAGS} -s")
	SET(CMAKE_SHARED_LINKER_FLAGS "-MD ${CMAKE_SHARED_LINKER_FLAGS} -s")
endif(WIN32)

###
### ThirdParty 
###

# Set the 3rdparty dir
set(NIHU_THIRDPARTY_DIR "${CMAKE_SOURCE_DIR}/ThirdParty")

### EIGEN section
include(NiHuEigen)

### Boost section
# Process the boost path
if (DEFINED NIHU_BOOST_PATH)
	set(BOOST_ROOT ${NIHU_BOOST_PATH})
endif ()

# Find the boost package
find_package(Boost 1.67 REQUIRED)
if (BOOST_FOUND)
	message(STATUS "Boost was found, include directory: ${Boost_INCLUDE_DIR}")
else ()
	message(STATUS "Boost was not found")
endif ()

<<<<<<< HEAD
#### FFTW section 
=======
### FFTW section 
>>>>>>> 401a84c0
# Process fftw path
if (DEFINED NIHU_FFTW_PATH)
	set(FFTW3_DIRECTORY ${NIHU_FFTW_PATH})
endif ()

find_package(FFTW REQUIRED)
if (FFTW3_FOUND)
	message(STATUS "fftw3 was found, include directory: ${FFTW3_INCLUDE_DIRS}")
endif ()

<<<<<<< HEAD
=======
# Add FFTW include directory
include_directories(${FFTW3_INCLUDE_DIRS})

>>>>>>> 401a84c0
### MATLAB Section

# look for environment variable MATLAB_ROOT
if (DEFINED ENV{MATLAB_ROOT})
	set(MATLAB_ROOT "$ENV{MATLAB_ROOT}")
elseif(DEFINED NIHU_MATLAB_PATH)
	set(MATLAB_ROOT "${NIHU_MATLAB_PATH}")
endif(DEFINED ENV{MATLAB_ROOT})

# look for matlabmex pacakge
find_package (MatlabMex)

# check if matlab mex is found
if(MATLABMEX_FOUND)
 	message(STATUS "Matlab MEX found, enabling build of mex files")
 	set(NIHU_BUILD_MEX 1)
	# force usage of matlab's mex comipler
	if(NIHU_MATLAB_FORCE_MEX_COMPILER)
		message(STATUS "Forcing Matlab's MEX compiler (${MATLAB_MEX}) for mex files")
	else(NIHU_MATLAB_FORCE_MEX_COMPILER)
		message(STATUS "Will use the ${CMAKE_CXX_COMPILER_ID} compiler (${CMAKE_CXX_COMPILER}) for mex files")
	endif(NIHU_MATLAB_FORCE_MEX_COMPILER)
	# set the flags
	if(WIN32)
		SET(MEX_CXX_FLAGS "${CMAKE_CXX_FLAGS} -DMATLAB_MEX_FILE")
		SET(MEX_SHARED_LINKER_FLAGS "-shared ${CMAKE_SHARED_LINKER_FLAGS} -m${NIHU_SYS_BITS} -L\"${MATLAB_ROOT}/bin/win${NIHU_SYS_BITS}\" -L\"${MATLAB_ROOT}/extern/lib/win${NIHU_SYS_BITS}/microsoft\" -L\"${CMAKE_BINARY_DIR}/lib\"  -lmex -lmx -lmat")
	else(WIN32)
		set(MEX_CXX_FLAGS "${CMAKE_CXX_FLAGS} -DMATLAB_MEX_FILE")
		set(MEX_SHARED_LINKER_FLAGS "-L\"${CMAKE_BINARY_DIR}/lib\"")
	endif(WIN32)
	# Set the extension for mex files
	set(MEX_SHARED_LIBRARY_SUFFIX "${MATLAB_MEXEXT}")
	# Add the include directory
	include_directories("${MATLAB_ROOT}/extern/include")
# if matlab mex is not found
else(MATLABMEX_FOUND)
	message(STATUS "Matlab MEX not found, disabling build of mex files")
	set(NIHU_BUILD_MEX 0)
endif(MATLABMEX_FOUND)



# Setup compiler flags for gcc
if ("${CMAKE_CXX_COMPILER_ID}" MATCHES "GNU")
	set(CMAKE_CXX_FLAGS  "${CMAKE_CXX_FLAGS} -pedantic -O3 -Wall \
		-Wno-deprecated-declarations")
	set(NIHU_FPIC_FLAG "-fPIC")
	# Find out gcc version
	execute_process(
		COMMAND ${CMAKE_CXX_COMPILER} -dumpversion
		OUTPUT_VARIABLE GCC_VERSION
	)
    # Add -Wno-misleading-indentation for gcc >= 6
    # Note: this disables Eigen-generated warnings
    if (GCC_VERSION VERSION_GREATER 6.0 OR GCC_VERSION VERSION_EQUAL 6.0)
        set(CMAKE_CXX_FLAGS  "${CMAKE_CXX_FLAGS} \
			-Wno-misleading-indentation")
    endif (GCC_VERSION VERSION_GREATER 6.0 OR GCC_VERSION VERSION_EQUAL 6.0)
    # Add 
    # Note: this disables Eigen-generated warnings
    if (GCC_VERSION VERSION_GREATER 7.0 OR GCC_VERSION VERSION_EQUAL 7.0)
        set(CMAKE_CXX_FLAGS  "${CMAKE_CXX_FLAGS} \
			-Wno-int-in-bool-context \
			-Wno-maybe-uninitialized \
			-Wno-uninitialized")
    endif (GCC_VERSION VERSION_GREATER 7.0 OR GCC_VERSION VERSION_EQUAL 7.0)
endif ("${CMAKE_CXX_COMPILER_ID}" MATCHES "GNU")

### Includes
# setup global include directories
include_directories("${CMAKE_SOURCE_DIR}")
include_directories("${EIGEN_INCLUDE_DIRS}")
include_directories("${Boost_INCLUDE_DIR}")

### Libraries
if(WIN32)
	set(NIHU_STATIC_LIB_SUFFIX ".lib")
else(WIN32)
	set(NIHU_STATIC_LIB_SUFFIX ".a")
endif(WIN32)
	
### Library targets
# Create directory for the lib output
set(NIHU_LIB_OUTPUT_DIR "${CMAKE_BINARY_DIR}/lib")
file(MAKE_DIRECTORY ${NIHU_LIB_OUTPUT_DIR})
# Add the library output directory to link 
link_directories(${NIHU_LIB_OUTPUT_DIR})

# Look for common library source files
FILE(GLOB NIHU_COMMON_LIBRARIES 
	"${CMAKE_SOURCE_DIR}/library/lib_*.cpp")

# Add the static NiHu library
add_library("nihu_static_lib" STATIC ${NIHU_COMMON_LIBRARIES})
set_target_properties("nihu_static_lib"
	PROPERTIES
	OUTPUT_NAME "nihu"
	COMPILE_FLAGS "${NIHU_FPIC_FLAG}"
	PREFIX "" 
	SUFFIX ${NIHU_STATIC_LIB_SUFFIX}
	ARCHIVE_OUTPUT_DIRECTORY ${NIHU_LIB_OUTPUT_DIR}
	LIBRARY_OUTPUT_DIRECTORY ${NIHU_LIB_OUTPUT_DIR}
)
set(NIHU_LINK_LIBRARIES ${NIHU_LINK_LIBRARIES}; "nihu_static_lib")

if (0)
# Add the dynamic NiHu library
add_library("nihu_shared_lib" SHARED ${NIHU_COMMON_LIBRARIES})
set_target_properties("nihu_shared_lib"
	PROPERTIES 
	COMPILE_FLAGS "${NIHU_FPIC_FLAG}"
	OUTPUT_NAME "nihu"
	PREFIX ""
	ARCHIVE_OUTPUT_DIRECTORY ${NIHU_LIB_OUTPUT_DIR}
	LIBRARY_OUTPUT_DIRECTORY ${NIHU_LIB_OUTPUT_DIR}
)
set(NIHU_LINK_LIBRARIES_DYN ${NIHU_LINK_LIBRARIES_DYN}; "nihu_shared_lib") 
endif (0)

# Add the static FMM library 
# Look for common library source files
FILE(GLOB NIHU_FMM_LIBRARY_SOURCES
	"${CMAKE_SOURCE_DIR}/fmm/*.cpp")
add_library("nihu_fmm_static_lib" STATIC ${NIHU_FMM_LIBRARY_SOURCES})
set_target_properties("nihu_fmm_static_lib"
	PROPERTIES
	OUTPUT_NAME "nihu_fmm"
	COMPILE_FLAGS "${NIHU_FPIC_FLAG}"
	PREFIX "" 
	SUFFIX ${NIHU_STATIC_LIB_SUFFIX}
	ARCHIVE_OUTPUT_DIRECTORY ${NIHU_LIB_OUTPUT_DIR}
	LIBRARY_OUTPUT_DIRECTORY ${NIHU_LIB_OUTPUT_DIR}
)
set(NIHU_FMM_LINK_LIBRARIES ${NIHU_FMM_LINK_LIBRARIES}; "nihu_fmm_static_lib")


### Subdirectories
# Tutorials directory
if(NOT NIHU_DISABLE_TUTORIALS)
	add_subdirectory(tutorial)
endif()

### Test section
if(NIHU_ENABLE_TESTING)
	# Check for gtest module
	include (NiHuGTest)
	# Check if gtest directories are found
	if(NOT DEFINED GTEST_INCLUDE_DIRS)
		message(STATUS "GTest not found, or could not be installed.")
		message(STATUS "Build of gtest tests are disabled.")
	else ()
		message(STATUS "GTest headers will be imported from: ${GTEST_INCLUDE_DIRS}")
		include_directories("${GTEST_INCLUDE_DIRS}")
		include_directories("${GTEST_MAIN_DIR}")
		add_subdirectory(gtest)
	endif()
	
	# Check if install 
	if(NIHU_ENABLE_TEST_INSTALL)
		if(${NIHU_INSTALL_DIR} MATCHES ${CMAKE_BINARY_DIR})
			set(NIHU_ENABLE_TEST_INSTALL 0)
			message(STATUS "Installation of tests disabled (build dir is same as install dir)")
		endif()
	endif(NIHU_ENABLE_TEST_INSTALL)
	# Enable testing globally
	enable_testing()
	# Check if automatic build of tests are disabled
	if(NOT NIHU_DISABLE_TEST_BUILD)
		add_subdirectory(test)
	else(NOT NIHU_DISABLE_TEST_BUILD)
		add_subdirectory(test EXCLUDE_FROM_ALL)
	endif(NOT NIHU_DISABLE_TEST_BUILD)
endif(NIHU_ENABLE_TESTING)

### Documentation section

find_package(Doxygen)

if(DOXYGEN_FOUND)
	# Check documentation path
	if(DEFINED NIHU_HTML_DOC_DIR)
	else(DEFINED NIHU_HTML_DOC_DIR)
		set(NIHU_HTML_DOC_DIR "${CMAKE_BINARY_DIR}/doc/html")
		file(MAKE_DIRECTORY ${NIHU_HTML_DOC_DIR})
	endif(DEFINED NIHU_HTML_DOC_DIR)
	message(STATUS "html documentation path: ${NIHU_HTML_DOC_DIR}")
	
	if(NOT NIHU_MATHJAX_DISABLE)
		message(STATUS "Enabling MathJax in Doxygen documentation")
		set(NIHU_MATHJAX_USE "YES")
		if(DEFINED NIHU_MATHJAX_PATH)
			file(RELATIVE_PATH NIHU_MATHJAX_RELPATH "${NIHU_HTML_DOC_DIR}" "${NIHU_MATHJAX_PATH}")
			message(STATUS "MathJax relative path: ${NIHU_MATHJAX_RELPATH}")
		else(DEFINED NIHU_MATHJAX_PATH)
			set(NIHU_MATHJAX_RELPATH "http://cdn.mathjax.org/mathjax/latest")
			message(STATUS "Will use CDN for MathJax: ${NIHU_MATHJAX_RELPATH}")
		endif(DEFINED NIHU_MATHJAX_PATH)
	elseif(NOT NIHU_MATHJAX_DISABLE)
		message(STATUS "Disabling MathJax in Doxygen documentation")
		set(NIHU_MATHJAX_USE "NO")
		set(NIHU_MATHJAX_RELPATH "")
	endif(NOT NIHU_MATHJAX_DISABLE)

	# Configuration of doxyfiles
	configure_file(${CMAKE_SOURCE_DIR}/../Doxyfile.in 
		${CMAKE_BINARY_DIR}/Doxyfile)

	# doc target - runs doxygen and creates doxyerror
	add_custom_target(doc
		${DOXYGEN_EXECUTABLE} ${CMAKE_BINARY_DIR}/Doxyfile 2> ${CMAKE_BINARY_DIR}/DoxyError.full
		WORKING_DIRECTORY ${CMAKE_SOURCE_DIR}/..
		COMMENT "Generating API documentation with Doxygen")

	# filter the result of doxyerror
	if(UNIX)
		add_custom_command(
			TARGET doc
			POST_BUILD
			COMMAND grep -v "\"Detected potential recursive class relation\"" ${CMAKE_BINARY_DIR}/DoxyError.full 
			| grep -v "\"Member type (typedef)\"" 
			| grep -v "\"no uniquely matching class member\""
			| grep . >${CMAKE_BINARY_DIR}/DoxyError
			DEPENDS "${CMAKE_MODULE_PATH}/WriteMatlabTestRunner.cmake"
			COMMENT "Filtering Doxygen errors and warnings"
		)
	endif(UNIX)

	# documentation installation
	if(NIHU_ENABLE_DOC_INSTALL)
		if(NOT (${NIHU_INSTALL_PATH} MATCHES ${CMAKE_BINARY_DIR}))
			message(STATUS "Documentation will be installed into ${CMAKE_INSTALL_PREFIX}/doc")
			install(DIRECTORY ${NIHU_HTML_DOC_DIR} DESTINATION doc)
		endif()
	endif(NIHU_ENABLE_DOC_INSTALL)

endif(DOXYGEN_FOUND)

### Installation section
### Setup directories for installation
if(NOT DEFINED NIHU_INSTALL_DIR)
	set(NIHU_INSTALL_DIR ${CMAKE_BINARY_DIR})
endif(NOT DEFINED NIHU_INSTALL_DIR)

set(CMAKE_INSTALL_PREFIX ${NIHU_INSTALL_DIR})

# Select all hpp files for installation
set(NIHU_HPP_DIRECTORIES 
	"core" ; "interface" ; "library" ; "tmp" ; "util" ; "aca")

foreach(HPP_DIRECTORY ${NIHU_HPP_DIRECTORIES})
	install(DIRECTORY ${HPP_DIRECTORY} DESTINATION include FILES_MATCHING PATTERN "*.hpp")
endforeach(HPP_DIRECTORY)

# Matlab installation section
set(NIHU_MATLAB_DIRECTORIES
	"analytic" ; "compatibility" ; "meshing")

foreach(MATLAB_DIRECTORY ${NIHU_MATLAB_DIRECTORIES})
	install(DIRECTORY "matlab/${MATLAB_DIRECTORY}" DESTINATION matlab FILES_MATCHING PATTERN "*.m")
endforeach(MATLAB_DIRECTORY)

# Installation rule for matlab demos
install(DIRECTORY "matlab/nihudemos" DESTINATION matlab)

# Create installation rule for matlab install script
install(FILES "matlab/install.m" DESTINATION matlab)
<|MERGE_RESOLUTION|>--- conflicted
+++ resolved
@@ -56,11 +56,7 @@
 	message(STATUS "Boost was not found")
 endif ()
 
-<<<<<<< HEAD
-#### FFTW section 
-=======
 ### FFTW section 
->>>>>>> 401a84c0
 # Process fftw path
 if (DEFINED NIHU_FFTW_PATH)
 	set(FFTW3_DIRECTORY ${NIHU_FFTW_PATH})
@@ -71,12 +67,9 @@
 	message(STATUS "fftw3 was found, include directory: ${FFTW3_INCLUDE_DIRS}")
 endif ()
 
-<<<<<<< HEAD
-=======
 # Add FFTW include directory
 include_directories(${FFTW3_INCLUDE_DIRS})
 
->>>>>>> 401a84c0
 ### MATLAB Section
 
 # look for environment variable MATLAB_ROOT
