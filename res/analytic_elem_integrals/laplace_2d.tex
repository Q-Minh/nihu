--- conflicted
+++ resolved
@@ -219,7 +219,7 @@
 
 
 Finite part integral with general shape function $N(y)$
-
+%
 \begin{align}
 	I = \int_S G''_{n_x n_y}({\bf y}, {\bf x}) N({\bf y}) \td y
 	&= \frac{1}{2\pi} \int_S \frac{1}{(y-x)^2} N(y) \td y \\
@@ -230,7 +230,6 @@
 	\right)
 \end{align}
 
-<<<<<<< HEAD
 The shape function is written with its Taylor series around the singular point
 %
 \begin{equation}
@@ -249,56 +248,51 @@
 		\left[ (\eta-\xi)^{k-1} \right]_{a}^{b} 
 \end{equation}
 
-=======
 \subsubsection{General element HSP}
->>>>>>> 4a7ac6e1
 
 General approach for curved elements
 %
 \begin{align}
 	I = \int_S G''_{n_x n_y}({\bf y}, {\bf x}) N({\bf y}) \td y
-\end{align}
-%
-Transform to local coordinates
-\begin{align}
-	I = \int_a^b G''_{n_x n_y}(\rho) N(\rho) J(\rho) \td \rho
-\end{align}
-%
-where $\rho = \xi - \xi_0$ denotes the signed distance from the singular point in the reference domain.
+	= \int_a^b G''_{n_x n_y}(\rho) N(\rho) J(\rho) \td \rho
+\end{align}
+%
+where $\rho = \eta - \xi$ denotes the signed distance from the singular point in the reference domain.
 
 In order evaluate the singular part of the integral analytically, the following Taylor series expansions are introduced:
 \begin{align}
-	{\bf r} &= {\bf y} - {\bf x} = \rho {\bf r_1} + \frac{\rho^2}{2} {\bf r}_2 \\
-	{\bf d} &= \frac{\td {\bf r}}{\td \rho} = {\bf r_1} + \rho {\bf r}_2 \\
-	{\bf J} &= {\bf T} {\bf d} = {\bf J}_0 + \rho {\bf J}_1 \\
-	r^2 &= \rho^2 r_1^2 \left( 1 + A \rho + B \rho^2 \right)
-	,\quad A = \frac{{\bf r}_1 {\bf r}_2}{r_1^2}
-	,\quad B = \frac{r_2^2}{4 r_1^2} \\
-	\frac{1}{r^2} &\approx \frac{1 - A \rho}{\rho^2 r_1^2}
+	{\bf r}(\rho) &= {\bf y} - {\bf x} = \rho {\bf r_1} + \frac{\rho^2}{2} {\bf r}_2 + O(\rho^3) \\
+	{\bf d}(\rho) &= \frac{\td {\bf r}(\rho)}{\td \rho} = {\bf r_1} + \rho {\bf r}_2 + O(\rho^2)\\
+	{\bf J}(\rho) &= {\bf T} {\bf d}(\rho) = {\bf J}_0 + \rho {\bf J}_1 + O(\rho^2) \\
+	r^2 &= \rho^2 r_1^2 \left( 1 + A \rho + O(\rho^2) \right)
+	,\quad A = \frac{{\bf r}_1 {\bf r}_2}{r_1^2} \\
+	\frac{1}{r^2(\rho)} &\approx \frac{1 - A \rho + O(\rho^2)}{\rho^2 r_1^2}
 \end{align}
 
 The Green's function $G''$, multiplied with the Jacobian $J$ in the local frame of reference is approximated as (replacing $n_y$ by $J$)
 %
 \begin{equation}
-	G'' J = \frac{1}{2\pi r^2} \left( {\bf n}_x {\bf J} - 2 \frac{{\bf r} {\bf n}_x}{r} \frac{{\bf r} {\bf J}}{r}\right)
-\end{equation}
-%
-The second term in the bracketed part is $O(\rho^2)$. The Taylor series approximation of the first part is
-%
-\begin{equation}
-	G'' J \approx \frac{1 - A \rho}{2\pi \rho^2 r_1^2} {\bf n}_x \left({\bf J}_0 + \rho {\bf J}_1\right) 
+	G''(\rho) J(\rho)
+	= \frac{1}{2\pi r^2(\rho)} \left( {\bf n}_x {\bf J}(\rho) - 2 \frac{{\bf r}(\rho) {\bf n}_x}{r(\rho)} \frac{{\bf r}(\rho) {\bf J}(\rho)}{r(\rho)}\right)
+\end{equation}
+%
+The second term in the bracketed part is $O(\rho^2)$.
+The first order Taylor series approximation of the first term is
+%
+\begin{equation}
+	G''(\rho) J(\rho) \approx \frac{1 - A \rho}{2\pi \rho^2 r_1^2} {\bf n}_x \left({\bf J}_0 + \rho {\bf J}_1\right) 
 \end{equation}
 %
 Exploiting that ${\bf n}_x \left({\bf J}_0 + \rho {\bf J}_1\right) = J_0 (1 + \rho A)$, and $r_1^2 = J_0^2$, the final first order Taylor series expansion of the kernel is
 %
 \begin{equation}
-	G'' J \approx \frac{1}{2\pi \rho^2 J_0}
-\end{equation}
-%
-and the Laurent series expansion of the integrand is
-%
-\begin{equation}
-	G'' N J \approx \frac{1}{2\pi J_0} \left( \frac{N_0}{\rho^2} +  \frac{N_1}{\rho} + O(1)\right)
+	G''(\rho) J(\rho) \approx \frac{1}{2\pi \rho^2 J_0}
+\end{equation}
+%
+and the singular part of the integrand is
+%
+\begin{equation}
+	G''(\rho) N(\rho) J(\rho) \approx \frac{1}{2\pi J_0} \left( \frac{N_0}{\rho^2} +  \frac{N_1}{\rho} \right)
 \end{equation}
 
 
