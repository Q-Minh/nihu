\documentclass[a4paper,11pt]{article}

\usepackage{a4wide}
\usepackage{tikz}

\usepackage{amsmath,bm}
\newcommand{\td}{\mathrm{d}}
\newcommand{\te}{\mathrm{e}}
\newcommand{\ti}{\mathrm{i}}
\newcommand{\sinc}{\mathrm{sinc}}
\newcommand{\sign}{\mathrm{sign}}
\newcommand{\atan}{\mathrm{atan}}
\usepackage{tikz}

\title {Analytical integrals of the 2D Laplace kernel}

\begin{document}

\maketitle

\section{Introduction}

This document describes the analytical formulae used to integrate the kernel of the Laplace equation in two dimensions over straight lines.

The kernel is defined as
%
\begin{equation}
G({\bf y}, {\bf x}) = -\frac{\ln |{\bf y}-{\bf x}|}{2\pi} = -\frac{\ln r}{2\pi}
\end{equation}
%
where ${\bf x}$ is the source point. The kernel exhibits a weak (integrable) singularity when $r \to 0$.

The kernel's normal derivative with respect to the normal  ${\bf n}$ at coordinate ${\bf y}$ can be formulated as
%
\begin{equation}
G'_{n_y}({\bf y}, {\bf x}) = \frac{\td G(r)}{\td r} \frac{\partial r}{\partial n_y} = -\frac{1}{2\pi r} \frac{{\bf r} \cdot {\bf n}_y}{r} = -\frac{({\bf y}-{\bf x}) \cdot {\bf n}_y}{2\pi r^2}
\end{equation}
%
this derivative kernel contains a strong singularity and can be integrated in a CPV sense.

The kernel's second derivative (on a plane element) is computed as
%
\begin{equation}
G''_{n_x n_y}({\bf x}, {\bf y}) = \frac{{\bf n}_x \cdot {\bf n}_y}{2\pi r^2} = \frac{1}{2\pi r^2}
\end{equation}


\section{Collocation}

The following parts describe the case of collocation where ${\bf x}={\bf x}_0$ is a fixed location and integration is performed with respect to the variable ${\bf y}$. In general, the integrals are written in the form
%
\begin{equation}
\int_S K({\bf y}, {\bf x}_0) N({\bf y}) \td S_y
\end{equation}
%
where $K$ denotes one of the kernels introduced above, and $N({\bf y})$ denotes (polynomial) weighting functions over the element.

\subsection{Regular integrals}

\begin{figure}
\center
\begin{tikzpicture}[scale=1]
\small
\draw [thin, ->] (2,1) -- (3,.5) node [right] {$\xi$};
\draw [thin, ->] (2,1) -- (2.5,2) node [left] {$\eta$};
\path [draw, fill] (3,3) circle(.05) node [right] {${\bf x}_0$};
\path [draw, very thick, fill] (4,0) circle(.05) node [below] {${\bf y}_2$} -- (4.5,-.25) circle(.05) node [below] {${\bf y}$} -- (6,-1) circle(.05) node [below] {${\bf y}_1$};
\path [draw, thick, ->] (5,-.5) -- (5.5,.5) node [above] {${\bf n}$};
\end{tikzpicture}
\caption{Coordinate transform for the definition of the regular integrals over the straight line element}
\label{fig:regular_local}
\end{figure}

In order to define the regular integrals in a convenient way local coordinates are introduced, as shown in Fig.~\ref{fig:regular_local}:
%
\begin{align}
\xi &= ({\bf y} - {\bf x}_0) \cdot {\bf t} \qquad {\bf t} = \frac{{\bf y}_1 - {\bf y}_2}{|{\bf y}_1 - {\bf y}_2|} \nonumber \\
\eta &= ({\bf x}_0 - {\bf y}) \cdot {\bf n}
\end{align}
%
<<<<<<< HEAD
The origin of the new coordinate system is the projection of the source point ${\bf x}_0$ on the element line.

\subsubsection{SLP kernel}

In the local coordinate system, the regular integral of the single layer potential kernel is written as
=======
The straight line element lies in the $\eta = 0$ line. The nodal locations ${\bf y}_1$ and ${\bf y}_2$ correspond with the local coordinates $\xi_1$ and $\xi_2$, respectively, and due to the proper selection of the normal's direction, $\xi_1 = \xi_2 + d$ where $d$ is the element length. The origin of the local system is the image of ${\bf x}_0$ on the element's line.

The regularity of the integrals is ensured if $\eta \ne 0$ or $\sign \xi_1 = \sign \xi_2$


\subsubsection{SLP kernel}

The regular integral of the single layer potential kernel can be now written in the general form
>>>>>>> 561112bd
%
\begin{align}
I &= \frac{-1}{2\pi} \int_{\xi_2}^{\xi_1} \ln\left(\sqrt{\xi^2+\eta^2}\right) \left(a_0 + a_1 \xi + a_2 \xi^2\right) \td \xi \\
 &= \frac{1}{2\pi} \left[
\left(\frac{1}{9} - \frac{\ln \rho}{3}\right) a_2 \xi^3
<<<<<<< HEAD
+ \frac{a_1}{2} \left(\frac{\xi^2}{2} - \rho^2 \ln \rho\right)
=======
+ \frac{a_1}{2} \left(\frac{\xi^2}{2}
- \rho^2 \ln \rho\right)
>>>>>>> 561112bd
- a_0 \xi \ln \rho
+ \left(\frac{a_2 \eta^2}{3} - a_0 \right) \left(\eta \atan\frac{\xi}{\eta} - \xi\right)
\right]_{\xi_2}^{\xi_1} \nonumber
\end{align}
%
where $\rho = r = \sqrt{\xi^2+\eta^2}$.

\subsubsection{DLP kernel}

For the case of the double layer potential kernel, the integral is transformed as
%
\begin{equation}
I = \frac{-1}{2\pi} \int_{\xi_2}^{\xi_1} \frac{-\eta \left(a_0 + a_1 \xi + a_2 \xi^2 \right)}{\xi^2+\eta^2}\td \xi
= \frac{1}{2\pi} \left[
\left( a_0 - a_2 \eta^2\right) \atan \frac{\xi}{\eta} + \left(a_2 \xi + a_1 \ln r\right) \eta
\right]_{\xi_2}^{\xi_1}
\end{equation}

\subsection{Constant line SLP}

\begin{align}
\int_{S} G({\bf y}, {\bf x}) \td y
& = \frac{-1}{2\pi}\lim_{\epsilon \to 0}
\left( \int_{-d_1}^{-\epsilon} \ln |y| \td y + \int_{\epsilon}^{d_2}  \ln |y| \td y \right) \nonumber \\
& = \frac{-1}{2\pi}\lim_{\epsilon \to 0}
\left( \int_{\epsilon}^{d_1} \ln y \td y + \int_{\epsilon}^{d_2}  \ln y \td y \right) \nonumber \\
&=
\frac{d_1(1-\ln d_1) + d_2(1-\ln d_2)}{2\pi}
\end{align}

\subsection{Constant line DLP}

\begin{equation}
\int_{S} G'_{n_y}({\bf y}, {\bf x}) \td y = 0
\end{equation}
%
as the element normal is perpendicular to the distance ${\bf y}-{\bf x}$.

\subsection{Constant line HSP}

First approach: finite part integral
%
\begin{align}
\int_{S} G''_{n_x n_y}({\bf y}, {\bf x}) \td y
&= \frac{1}{2\pi} \lim_{\epsilon \to 0} \left(\int_{-d_1}^{-\epsilon} \frac{1}{y^2}\td y + \int_{\epsilon}^{d_2} \frac{1}{y^2} \td y\right) \nonumber \\
&= \frac{1}{2\pi} \lim_{\epsilon \to 0} \left(\left[\frac{-1}{y}\right]_{-d_1}^{-\epsilon} +  \left[\frac{-1}{y}\right]_{\epsilon}^{d_2} \right)
\nonumber \\
&= \frac{-1}{2\pi} \left(\frac{1}{d_1} +  \frac{1}{d_2} \right) + \lim_{\epsilon \to 0} \frac{1}{\pi\epsilon}
\end{align}


Second approach: approaching the boundary:
%
\begin{align}
\frac{\partial}{\partial n_x}
\int_{-d_1}^{d_2} 
\frac{\partial}{\partial n_y}
\frac{-\ln |r|}{2\pi}
\td y 
&=
\frac{\partial}{\partial z}
\int_{-d_1}^{d_2} 
\frac{-1}{2\pi r} \frac{(y, -z) \cdot (0,1)}{r}
\td y \nonumber \\
&=
\frac{1}{2\pi} \frac{\partial}{\partial z}
\int_{-d_1}^{d_2} 
\frac{z}{\left(y^2+z^2\right)}
\td y \nonumber \\
&=
\frac{1}{2\pi} \frac{\partial}{\partial z}
\left[
\tan^{-1}\left(d_2/z\right)
-
\tan^{-1}\left(-d_1/z\right)
\right]
\nonumber \\
&=
\frac{1}{2\pi} \frac{\partial}{\partial z}
\left[
\tan^{-1}\left(d_2/z\right) + \tan^{-1}\left(d_1/z\right)
\right]
\nonumber \\
&=
\frac{1}{2\pi} 
\left[
\frac{-d_2}{d_2^2+z^2} + \frac{-d_1}{d_1^2+z^2}
\right]
\nonumber \\
& \to
\frac{-1}{2\pi} 
\left[
\frac{1}{d_2} + \frac{1}{d_1}
\right]
\end{align}


\section{Galerkin}

\subsection{Face match}

\subsubsection{Constant line SLP}

\begin{equation}
\int_{0}^{d}
\lim_{\epsilon \to 0}
\left(
\int_{0}^{x-\epsilon} G(x-y) \td y
+
\int_{x+\epsilon}^{d} G(x-y) \td y
\right)
\td x
=
d^2\frac{3-2\ln d}{4\pi}
\end{equation}

\subsubsection{Linear line SLP}

\begin{equation}
\int_{0}^{d} N_i(x) \int_{0}^{d} G(x-y) N_j(y) \td y \td x
=
\frac{d^2}{32\pi} \begin{bmatrix}
7-4 \ln d & 5 - 4 \ln d \\
5-4 \ln d & 7 - 4 \ln d
\end{bmatrix}
\end{equation}

\subsection{Edge match}

The local coordinate system used for the calculation of edge-match type singular integrals is shown in Fig.~\ref{fig:local_galerkin_edge}. The lengths of the elements are denoted with $d_1$ and $d_2$, and the second element defines the direction of the normal vector. The angle between the two elements is denoted by $\phi$.

\begin{figure}
\center
\begin{tikzpicture}[scale=.7]
\path [draw, ->] (3,0) -- (-3,0) node [left] {$\xi$};
\path [draw, ->] (0,0) -- (3,1.5) node [right] {$\eta$};
\path [draw] (-2,0) --  node [above] {$d_3$} (2,1);
\path [draw, very thick] (-2,0) node [below] {$d_1$} -- (0,0) -- (2,1) node [below] {$d_2$};
\path [draw, thick, ->] (1,.5) -- (2,-1.5) node [below] {${\bf n}$};
\draw [domain=0:26.5] plot ({cos(\x)}, {sin(\x)});
\path (1,0) node [below left] {$\phi$};
\end{tikzpicture}
\caption{Local coordinates for the definition of Galerkin edge-match singular integrals}
\label{fig:local_galerkin_edge}
\end{figure}

\subsubsection{Constant line SLP}

\begin{multline}
\int_{S_{x}} \int_{S_{y}} G(r) \td S_y \td S_x =
\int_{0}^{d_1} \int_{0}^{d_2}
\frac{-1}{2\pi}\ln \sqrt{(\xi+\eta \cos\phi)^2 + (\eta\sin\phi)^2}
\td \eta \td \xi \\
=
\frac{1}{4 \pi}
\left[
d_1 d_2 \left(3 - 2 \ln d_3 \right)
+ \cos\phi \left(d_1^2 \ln \frac{d_1}{d_3} + d_2^2 \ln \frac{d_2}{d_3}\right)
- \sin\phi \left(d_1^2 q\left(\frac{d_2}{d_1}, \phi\right) + d_2^2 q\left(\frac{d_1}{d_2}, \phi\right)\right)
\right]
\end{multline}
%
where
%
\begin{equation}
q(a, \phi) = \atan\left(\frac{a}{\sin\phi} + \cot\phi\right) - \atan\left(\cot\phi\right)
\end{equation}

\subsubsection{Constant line DLP}

\begin{align}
\int_{S_{x}} \int_{S_{y}} G'(r) r'_{n_{y}} \td S_y \td S_x
&=
\frac{-1}{2\pi}\int_{0}^{d_1} \int_{0}^{d_2}
\frac{\xi\sin\phi}{(\xi+\eta \cos\phi)^2 + (\eta\sin\phi)^2}
\td \eta \td \xi \nonumber \\
&=
\frac{1}{2\pi}\left[
	d_2 \cos\phi q\left(\frac{d_1}{d_2}, \phi\right)
	- d_1 q\left(\frac{d_2}{d_1}, \phi\right)
	+ d_2 \sin\phi \ln \frac{d_2}{d_3}
\right]
\end{align}

\end{document}
<|MERGE_RESOLUTION|>--- conflicted
+++ resolved
@@ -78,33 +78,21 @@
 \eta &= ({\bf x}_0 - {\bf y}) \cdot {\bf n}
 \end{align}
 %
-<<<<<<< HEAD
-The origin of the new coordinate system is the projection of the source point ${\bf x}_0$ on the element line.
+The straight line element lies in the $\eta = 0$ line. The nodal locations ${\bf y}_1$ and ${\bf y}_2$ correspond with the local coordinates $\xi_1$ and $\xi_2$, respectively, and due to the proper selection of the normal's direction, $\xi_1 = \xi_2 + d$ where $d$ is the element length. The origin of the local system is the image of ${\bf x}_0$ on the element's line.
+
+The regularity of the integrals is ensured if $\eta \ne 0$ or $\sign \xi_1 = \sign \xi_2$
+
 
 \subsubsection{SLP kernel}
 
-In the local coordinate system, the regular integral of the single layer potential kernel is written as
-=======
-The straight line element lies in the $\eta = 0$ line. The nodal locations ${\bf y}_1$ and ${\bf y}_2$ correspond with the local coordinates $\xi_1$ and $\xi_2$, respectively, and due to the proper selection of the normal's direction, $\xi_1 = \xi_2 + d$ where $d$ is the element length. The origin of the local system is the image of ${\bf x}_0$ on the element's line.
-
-The regularity of the integrals is ensured if $\eta \ne 0$ or $\sign \xi_1 = \sign \xi_2$
-
-
-\subsubsection{SLP kernel}
-
 The regular integral of the single layer potential kernel can be now written in the general form
->>>>>>> 561112bd
 %
 \begin{align}
 I &= \frac{-1}{2\pi} \int_{\xi_2}^{\xi_1} \ln\left(\sqrt{\xi^2+\eta^2}\right) \left(a_0 + a_1 \xi + a_2 \xi^2\right) \td \xi \\
  &= \frac{1}{2\pi} \left[
 \left(\frac{1}{9} - \frac{\ln \rho}{3}\right) a_2 \xi^3
-<<<<<<< HEAD
-+ \frac{a_1}{2} \left(\frac{\xi^2}{2} - \rho^2 \ln \rho\right)
-=======
 + \frac{a_1}{2} \left(\frac{\xi^2}{2}
 - \rho^2 \ln \rho\right)
->>>>>>> 561112bd
 - a_0 \xi \ln \rho
 + \left(\frac{a_2 \eta^2}{3} - a_0 \right) \left(\eta \atan\frac{\xi}{\eta} - \xi\right)
 \right]_{\xi_2}^{\xi_1} \nonumber
