\documentclass[a4paper,11pt]{article}

\usepackage{a4wide}

\usepackage{amsmath}
\newcommand{\td}{\mathrm{d}}
\newcommand{\te}{\mathrm{e}}
\newcommand{\ti}{\mathrm{i}}
\newcommand{\sinc}{\mathrm{sinc}}
\usepackage{tikz}

\begin{document}

\section{Analytical singular integrals of the Poisson kernel}

\subsection{2D case}

\begin{equation}
G(r) = -\frac{\ln |r|}{2\pi}
\end{equation}

\subsubsection{Collocation over constant line}

\begin{equation}
\int_{-d_1}^{d_2} G(r) \td r
=
\frac{d_1 + d_2 - d_1 \ln |d_1| - d_2 \ln |d_2|}{2\pi}
\end{equation}

\begin{align}
\frac{\partial}{\partial n_x}
\int_{-d_1}^{d_2} 
\frac{\partial}{\partial n_y}
\frac{-\ln |r|}{2\pi}
\td y 
&=
\frac{\partial}{\partial z}
\int_{-d_1}^{d_2} 
\frac{-1}{2\pi r} \frac{(y, -z) \cdot (0,1)}{r}
\td y \nonumber \\
&=
\frac{1}{2\pi} \frac{\partial}{\partial z}
\int_{-d_1}^{d_2} 
\frac{z}{\left(y^2+z^2\right)}
\td y \nonumber \\
&=
\frac{1}{2\pi} \frac{\partial}{\partial z}
\left[
\tan^{-1}\left(d_2/z\right)
-
\tan^{-1}\left(-d_1/z\right)
\right]
\nonumber \\
&=
\frac{1}{2\pi} \frac{\partial}{\partial z}
\left[
\tan^{-1}\left(d_2/z\right) + \tan^{-1}\left(d_1/z\right)
\right]
\nonumber \\
&=
\frac{1}{2\pi} 
\left[
\frac{-d_2}{d_2^2+z^2} + \frac{-d_1}{d_1^2+z^2}
\right]
\nonumber \\
& \to
\frac{-1}{2\pi} 
\left[
\frac{1}{d_2} + \frac{1}{d_1}
\right]
\end{align}


\subsubsection{Galerkin over constant line}

\begin{equation}
\int_{0}^{d} \int_{0}^{d} G(x-y) \td y \td x
=
d^2\frac{3-2\ln d}{4\pi}
\end{equation}


<<<<<<< HEAD
\subsubsection{Galerkin over linear line}

\begin{equation}
\int_{0}^{d} N_i(x) \int_{0}^{d} G(x-y) N_j(y) \td y \td x
=
\frac{d^2}{32\pi} \begin{bmatrix}
7-4 \ln d & 5 - 4 \ln d \\
5-4 \ln d & 7 - 4 \ln d
\end{bmatrix}
\end{equation}

=======
\subsubsection{Galerkin over adjacent lines}

\begin{multline}
\int_{0}^{d_y}
\left(
\int_{0}^{d_x} \ln \left(\sqrt{(x+y\cos\alpha)^2+(y\sin\alpha)^2}\right)
\td x \right)
\td y \\
=
\int_{0}^{d_y}
\left(
\int_{y\cos\alpha}^{d_x+y\cos\alpha} \ln \left(\sqrt{\xi^2+(y\sin\alpha)^2}\right)
\td \xi \right)
\td y \\
=
\int_{0}^{d_y}
\left[
\xi \ln \left(\sqrt{\xi^2+(y\sin\alpha)^2}\right) - \xi + y\sin\alpha \tan^{-1} \left(\frac{\xi}{y\sin\alpha}\right)
\right]_{y\cos\alpha}^{d_x+y\cos\alpha} 
\td y \\
=
\int_{0}^{d_y}
\left(
\left(d_x+y\cos\alpha\right) \ln \left(\sqrt{\left(d_x+y\cos\alpha\right)^2+(y\sin\alpha)^2}\right) - d_x + y\sin\alpha \tan^{-1} \left(\frac{d_x+y\cos\alpha}{y\sin\alpha}\right)
\right) \\
-
\left(
\left(y\cos\alpha\right) \ln y + y\sin\alpha \tan^{-1} \left(\cot\alpha\right)
\right)
\td y \\
=
-d_x d_y - \cos\alpha \frac{d_y^2 \left(\ln d_y - 1/2\right)}{2}
-
\frac{d_y^2}{2}\sin\alpha \tan^{-1} \left(\cot\alpha\right) \\
+
\int_{0}^{d_y}
\left(
\left(d_x+y\cos\alpha\right) \ln \left(\sqrt{\left(d_x+y\cos\alpha\right)^2+(y\sin\alpha)^2}\right) + y\sin\alpha \tan^{-1} \left(\frac{d_x+y\cos\alpha}{y\sin\alpha}\right)
\right)
\td y
\end{multline}
>>>>>>> 388625b0

\subsection{3D case}

\begin{equation}
G(r) = \frac{1}{4\pi r}
\end{equation}

\subsubsection{Collocation over constant triangle}

\begin{equation}
\int_0^{2\pi} \int_0^{R(\theta)} \frac{r \td r \td \theta}{4\pi r}
=
\frac{1}{4\pi}\int_0^{2\pi} R(\theta) \td \theta
\end{equation}
%
The angular integral is split up into three integrals, each over one triangular domain.
One triangle is displayed below, $\bf x_0$ denotes the collocational point:

\begin{tikzpicture}[scale=2]
\path [draw] (0,0) node [anchor = north east] {${\bf x}_0$} -- node [anchor = north] {$R$} (2,0) -- (.7, 1) -- cycle;
\path [draw] (0,0) -- node [anchor = east] {$R(\theta)$} (1.8,.8);
\path (.25,-.05) node [anchor = south west] {$\theta$};
\path (1.8,0) node [anchor = south east] {$\alpha$};
\end{tikzpicture}

From the law of sines, $R(\theta)$ is expressed as
%
\begin{equation}
R(\theta) = \frac{R \sin(\alpha)}{\sin(\theta+\alpha)}
\end{equation}
%
using the identitiy
%
\begin{equation}
\int \sin^{-1}(x) \td x = \log \tan (x/2)
\end{equation}
%
the integral can be expressed (by summing for the three triangles) as follows:
%
\begin{equation}
I = \frac{1}{4\pi} \sum_{i = 1}^3
R_i \sin\alpha_i \left[ \log \left( \frac{\tan\left(\frac{\phi_i+\alpha_i}{2}\right)}{\tan\left(\frac{\alpha_i}{2}\right)}\right)\right]
\end{equation}


\begin{align}
\frac{\partial}{\partial n_x}
\int
\frac{\partial}{\partial n_y}
G(r)
\td y
&=
\frac{\partial}{\partial z}
\int
\frac{-1}{4\pi \left(r^2_{2D} + z^2\right)}
\frac{({\bf r}_{2D},-z)\cdot({\bf 0},1)}{\sqrt{r^2_{2D} + z^2}}
\td {\bf y}
\nonumber \\
&=
\frac{1}{4\pi}
\frac{\partial}{\partial z}
\int
\frac{z}{\left(r^2_{2D} + z^2\right)^{3/2}}
\td {\bf y}
\nonumber \\
&=
\frac{1}{4\pi}
\frac{\partial}{\partial z}
\int_{0}^{2\pi}
\int_{0}^{R(\theta)}
\frac{r_{2D} z}{\left(r^2_{2D} + z^2\right)^{3/2}}
\td r_{2D}
\td \theta
\nonumber \\
&=
\frac{-1}{4\pi}
\frac{\partial}{\partial z}
\int_{0}^{2\pi}
\left(
\frac{z}{\sqrt{R(\theta)^2 + z^2}}
-
1
\right)
\td \theta
\nonumber \\
&=
\frac{-1}{4\pi}
\int_{0}^{2\pi}
\frac{\partial}{\partial z}
\frac{z}{\sqrt{R(\theta)^2 + z^2}}
\td \theta
\nonumber \\
&=
\frac{-1}{4\pi}
\int_{0}^{2\pi}
\left(
\frac{\sqrt{R(\theta)^2 + z^2} - \frac{z}{2\sqrt{R(\theta)^2 + z^2}}}{R(\theta)^2 + z^2}
\right)
\td \theta
\nonumber \\
&\to
\frac{-1}{4\pi}
\int_{0}^{2\pi}
\frac{1}{R(\theta)}
\td \theta
\end{align}


\section{Analytical singular integrals of the Helmholtz kernel}

\subsection{2D case}

The Helmholtz kernel in 2D reads as
%
\begin{equation}
G(r) = -\frac{\ti}{4}H^{(2)}_0(k|r|)
\end{equation}
%
where $H_0^{(2)}$ denotes the Hankel function of the second kind, defined using the Bessel functions of the first and second kinds:
%
\begin{equation}
H^{(2)}_0(z) = J_0(z) - \ti Y_0(z)
\end{equation}


\subsubsection{Collocation over constant line}

In order to integrate the 2D Green's function over a constant line with the singularity in the line's center, the series expansions of the Bessel functions are needed:
%
\begin{align}
J_0(z) &= \sum_{n=0}^{\infty} (-1)^n \frac{q^{2n}}{\left(n!\right)^2} \\
Y_0(z) &= \frac{2}{\pi} \left[
	\left(\ln q +\gamma\right)J_0(z)
	-
	\sum_{n=1}^{\infty} (-1)^{n} b_n \frac{q^{2n}}{\left(n!\right)^2}
\right]
\end{align}
%
where
%
\begin{equation}
q = z/2, \qquad b_n = \sum_{k=1}^n \frac{1}{k}, \qquad \gamma = \lim_{n\to\infty} b_n - \ln n
\end{equation}

Substituting the series expansions into the definition of the Hankel function results in:
%
\begin{equation}
H^{(2)}_0(z) =
\left[1 - \frac{2 \ti}{\pi} \left(\ln q +\gamma\right) \right]	
+
\sum_{n=1}^{\infty} (-1)^n \frac{q^{2n}}{\left(n!\right)^2}
\left[1 - \frac{2 \ti}{\pi} \left(\ln q +\gamma - b_n\right) \right]
\end{equation}
%
multiplying by $-\ti/4$ yields the series expansion of the Green's function
%
\begin{multline}
G(r) = \frac{-1}{2\pi} \left\{
\left[\ti\pi/2 + \ln q +\gamma \right]	
+ \left(\sum_{n=1}^{\infty}
(-1)^n \frac{q^{2n}}{\left(n!\right)^2}
\left[\ti\pi/2 + \gamma - b_n \right]	\right) \right. \\
\left.
+
\left(\sum_{n=1}^{\infty}
(-1)^n \frac{q^{2n}\left(\ln q\right)}{\left(n!\right)^2}
\right)
\right\}
\end{multline}

Obviously, the singularity is because of the term $\ln q$. In order to cancel the singularity, the static part of the Green's function is subtracted, resulting in the regular term
%
\begin{multline}
G(r)-G_0(r) = \frac{-1}{2\pi} \left\{
\left[\ti\pi/2 + \ln \left(k/2\right) +\gamma \right]	
+ 
\left(\sum_{n=1}^{\infty}
(-1)^n \frac{q^{2n}}{\left(n!\right)^2}
\left[\ti\pi/2 + \gamma - b_n \right]	\right) \right. \\
\left.
+
\left(\sum_{n=1}^{\infty}
(-1)^n \frac{q^{2n} \ln q}{\left(n!\right)^2}
\right)
\right\}
\end{multline}
%
This regular power series can be integrated analytically:
%
\begin{multline}
2\int_{0}^{R} G(r)-G_0(r) \td r
= \\
\frac{-R}{\pi} \left\{
\left[\ti\pi/2 + \ln \left(k/2\right) +\gamma \right]
+
\sum_{n=1}^{\infty}
\frac{(-1)^n Q^{2n}}{\left(n!\right)^2\left(2n+1\right)}
\left[\ti\pi/2 + \gamma - b_n + \ln Q - \frac{1}{2n + 1}\right]
\right\}
\end{multline}
%
where $Q = kR/2$.

Finally, adding the integral of the static part to the regular integral, the power series simplifies to
%
\begin{multline}
2\int_{0}^{R} G(r)-G_0(r) \td r + \frac{R}{\pi}\left(1-\ln R\right)
= \\
\frac{-R}{\pi} 
\sum_{n=0}^{\infty}
\frac{(-1)^n Q^{2n}}{\left(n!\right)^2\left(2n+1\right)}
\left[\ti\pi/2 + \gamma + \ln Q - b_n - \frac{1}{2n + 1}\right]
\end{multline}
%
where the definition of $b_n$ has been modified by including the $b_0 = 0$ term.


\subsection{3D case}

\begin{equation}
G(r) = \frac{\te^{-\ti k r}}{4\pi r}
\end{equation}

\subsubsection{Collocation over constant triangle}

The singular integral over a triangle is regularised by subtracting and adding the static ($k = 0$) part
%
\begin{equation}
G(r) = \frac{1}{4\pi r} -\ti k \te^{-\ti k r/2} \frac{\sinc(k r/2)}{4\pi}
\end{equation}
%
The static part is integrated analytically.
The dynamic part is regular and can be integrated using a low order Gaussian quadrature over the triangle.


\begin{equation}
G''_{n_x, n_y} = \frac{G}{r^2} \left[ 
\left(1+\ti k r\right)\left(n_x n_y + r'_{n_x} r'_{n_y}\right) 
 + \left(2 + 2 \ti k r - (kr)^2\right) r'_{n_x} r'_{n_y}
\right]
\end{equation}
%
and on a plane triangle
%
\begin{equation}
G''_{n_x, n_y} = \frac{G}{r^2} \left(1+\ti k r\right)
\end{equation}
%
We again subtract the static part, as well as the static Green's function $G_0(r)$ multiplied by $k^2/2$ to obtain a regular function represented by its Taylor series:
%
\begin{equation}
G''_{n_x, n_y} - {G_0}''_{n_x, n_y} - \frac{k^2}{2} G_0 =
-\frac{\ti k^3}{4\pi}
\left(
\frac{1}{3}
- \frac\gamma{8} 
+ \frac{\gamma^2}{30} 
- \frac{\gamma^3}{144} 
+ \frac{\gamma^4}{840} 
-\frac{\gamma^5}{5760} 
+\dots
\right)
\end{equation}
%
where $\gamma = \ti k r$


\end{document}
<|MERGE_RESOLUTION|>--- conflicted
+++ resolved
@@ -11,7 +11,10 @@
 
 \begin{document}
 
-\section{Analytical singular integrals of the Poisson kernel}
+\setcounter{tocdepth}{5}
+\tableofcontents
+
+\section{Poisson kernel}
 
 \subsection{2D case}
 
@@ -19,7 +22,9 @@
 G(r) = -\frac{\ln |r|}{2\pi}
 \end{equation}
 
-\subsubsection{Collocation over constant line}
+\subsubsection{Collocation}
+
+\paragraph{Constant line}
 
 \begin{equation}
 \int_{-d_1}^{d_2} G(r) \td r
@@ -71,7 +76,11 @@
 \end{align}
 
 
-\subsubsection{Galerkin over constant line}
+\subsubsection{Galerkin}
+
+\paragraph{Face match}
+
+\subparagraph{Constant line}
 
 \begin{equation}
 \int_{0}^{d} \int_{0}^{d} G(x-y) \td y \td x
@@ -79,9 +88,13 @@
 d^2\frac{3-2\ln d}{4\pi}
 \end{equation}
 
-
-<<<<<<< HEAD
-\subsubsection{Galerkin over linear line}
+\begin{equation}
+\int_{0}^{d} \frac{\partial}{\partial n_x} \int_{0}^{d} \frac{\partial}{\partial n_y} G(x-y) \td y \td x
+=
+\infty
+\end{equation}
+
+\subparagraph{Linear line}
 
 \begin{equation}
 \int_{0}^{d} N_i(x) \int_{0}^{d} G(x-y) N_j(y) \td y \td x
@@ -92,8 +105,9 @@
 \end{bmatrix}
 \end{equation}
 
-=======
-\subsubsection{Galerkin over adjacent lines}
+\paragraph{Corner match}
+
+\subparagraph{Constant line}
 
 \begin{multline}
 \int_{0}^{d_y}
@@ -134,7 +148,6 @@
 \right)
 \td y
 \end{multline}
->>>>>>> 388625b0
 
 \subsection{3D case}
 
