#include "cluster_tree.hpp"
#include "divide.hpp"
#include "elem_center_iterator.hpp"
#include "fmm_matrix.hpp"
#include "helmholtz_3d_hf_fmm.hpp"
#include "matrix_free.hpp"
#include "p2p_integral.hpp"
#include "p2x_indexed.hpp"
#include "p2x_integral.hpp"
#include "x2p_indexed.hpp"
#include "x2p_integral.hpp"

#include "core/field.hpp"
#include "core/function_space.hpp"
#include "interface/read_off_mesh.hpp"
#include "library/lib_element.hpp"
#include "library/quad_1_gauss_field.hpp"

#include <Eigen/IterativeLinearSolvers>
#include "GMRES.h"

#ifndef NUM_PROCESSORS
#define NUM_PROCESSORS 1
#endif

//#define GAUSS

typedef Eigen::Matrix<unsigned, Eigen::Dynamic, Eigen::Dynamic> uMatrix;
typedef Eigen::Matrix<std::complex<double>, Eigen::Dynamic, 1> cVector;
typedef Eigen::Matrix<std::complex<double>, Eigen::Dynamic, Eigen::Dynamic> cMatrix;
typedef Eigen::Matrix<double, Eigen::Dynamic, 1> dVector;
typedef Eigen::Matrix<double, Eigen::Dynamic, Eigen::Dynamic> dMatrix;

#ifdef GAUSS
void read_off_data(std::string const &fname, dMatrix &nodes, uMatrix &elements)
{
	// open mesh file for reading
	std::ifstream is(fname);
	if (!is)
		throw std::runtime_error("Error reading mesh file");

	// read header from file (first row is 'OFF')
	std::string header;
	if (!(is >> header) || header != "OFF")
		throw std::runtime_error("Possibly invalid off file");

	// read number of nodes and number of elements, nEdges is dropped
	unsigned nNodes, nElements, nEdges;
	if (!(is >> nNodes >> nElements >> nEdges))
		throw std::runtime_error("Error reading number of mesh entries");

	// read nodes
	nodes.resize(nNodes, 3);
	for (unsigned i = 0; i < nNodes; ++i)
		if (!(is >> nodes(i, 0) >> nodes(i, 1) >> nodes(i, 2)))
			throw std::runtime_error("Error reading mesh nodes");

	// read elements
	elements.resize(nElements, 5);
	for (unsigned i = 0; i < nElements; ++i)
	{
		unsigned nvert;
		if (!(is >> nvert))
			throw std::runtime_error("Error reading mesh elements");
		for (unsigned c = 0; c < nvert; ++c)
			if (!(is >> elements(i, c + 1)))
				throw std::runtime_error("Error reading mesh elements");
		elements(i, 0) = NiHu::quad_1_elem::id;
	}

	is.close();
}
#endif


// basic type parameter inputs
typedef double wave_number_t;

// computing the fmm type
typedef fmm::helmholtz_3d_hf_fmm<wave_number_t> fmm_t;

// computing the fmbem type
#ifdef GAUSS
typedef NiHu::quad_1_gauss_field trial_field_t;
#else
typedef NiHu::field_view<NiHu::quad_1_elem, NiHu::field_option::constant> trial_field_t;
#endif
typedef trial_field_t::elem_t elem_t;
typedef elem_t::x_t location_t;

// computing the cluster tree type
typedef fmm_t::cluster_t cluster_t;
typedef fmm::cluster_tree<cluster_t> cluster_tree_t;

typedef Eigen::Matrix<std::complex<double>, Eigen::Dynamic, 1> cvector_t;

void read_excitation(std::string fname, cvector_t &xct, double &k)
{
	std::ifstream ifs(fname);
	ifs >> k;
	size_t N;
	ifs >> N;

	xct.resize(N, 1);
	for (size_t i = 0; i < N; ++i)
	{
		double r, im;
		ifs >> r >> im;
		xct(i, 0) = std::complex<double>(r, im);
	}
	ifs.close();
}

void export_response(std::string fname, cvector_t const &res, double k, int iter = 1)
{
	std::ofstream ofs(fname);
	ofs << k << '\n';
	ofs << res.rows() << '\n';
	for (size_t i = 0; i < res.rows(); ++i)
		ofs << res(i, 0).real() << '\t' << res(i, 0).imag() << '\n';
	ofs << iter << '\n';
	ofs.close();
}


int main(int argc, char *argv[])
{
	try
	{

<<<<<<< HEAD
		if (argc < 4)
		{
			std::cerr << "Use: " << argv[0] << " meshname fieldname pattern fstart" << std::endl;
			return 1;
		}

		// read parameters
		std::string surf_mesh_name(argv[1]);
		std::string field_mesh_name(argv[2]);
		std::string pattern(argv[3]);
		double freq = std::atof(argv[4]);

		std::cout << "mesh: " << surf_mesh_name << std::endl;
		std::cout << "field: " << field_mesh_name << std::endl;
		std::cout << "pattern: " << pattern << std::endl;

#ifdef GAUSS
		// read mesh file
		uMatrix elements;
		dMatrix nodes;
		read_off_data(surf_mesh_name, nodes, elements);

		// assemble field matrix
		size_t nElements = elements.rows();
		uMatrix fields(nElements, 1 + 4 + 4);
		for (size_t e = 0; e < nElements; ++e)
		{
			fields(e, 0) = NiHu::quad_1_gauss_field::id;
			for (size_t c = 0; c < 4; ++c)
				fields(e, c + 1) = elements(e, c + 1);
			for (size_t c = 0; c < 4; ++c)
				fields(e, c + 1 + 4) = 4 * e + c;
		}
=======
	// read parameters
	std::string surf_mesh_name(argv[1]);
	std::string field_mesh_name(argv[2]);
	double freq = std::atoi(argv[3]);
	std::string pattern(argv[4]);

	std::cout << "mesh: " << surf_mesh_name << std::endl;
	std::cout << "field: " << field_mesh_name << std::endl;
	std::cout << "frequency: " << freq << std::endl;
	std::cout << "pattern: " << pattern << std::endl;

#ifdef GAUSS
	// read mesh file
	uMatrix elements;
	dMatrix nodes;
	read_off_data(surf_mesh_name, nodes, elements);

	// assemble field matrix
	size_t nElements = elements.rows();
	uMatrix fields(nElements, 1 + 4 + 4);
	for (size_t e = 0; e < nElements; ++e)
	{
		fields(e, 0) = NiHu::quad_1_gauss_field::id;
		for (size_t c = 0; c < 4; ++c)
			fields(e, c + 1) = elements(e, c + 1);
		for (size_t c = 0; c < 4; ++c)
			fields(e, c + 1 + 4) = 4 * e + c;
	}

	// create function space
	auto trial_space = NiHu::create_function_space(nodes, fields, NiHu::quad_1_gauss_field_tag());
#else
	auto mesh = NiHu::read_off_mesh(surf_mesh_name, NiHu::quad_1_tag());
	auto const trial_space = NiHu::constant_view(mesh);
#endif
>>>>>>> beca87c7

		// create function space
		auto trial_space = NiHu::create_function_space(nodes, fields, NiHu::quad_1_gauss_field_tag());
#else
		auto mesh = NiHu::read_off_mesh(surf_mesh_name, NiHu::quad_1_tag());
		auto const &trial_space = NiHu::constant_view(mesh);
#endif

<<<<<<< HEAD
		// generate excitation
		double rho = 1.3;
		double c = 340.0;
		double v0 = 1e-3;
		double z0 = rho * c;

		std::complex<double> const J(0., 1.);

		// loop over frequencies
		double om = 2. * M_PI * freq;
		double k = om / c;

		cvector_t xct, p_surf;
		xct.resize(trial_space.get_num_dofs());
		xct.setConstant(-std::complex<double>(0, 1.0) * k * z0 * v0);
		p_surf.resize(trial_space.get_num_dofs());
		p_surf.setConstant(1.0);

		std::cout << "wave number: " << k << std::endl;
		// create kernel, fmm and fmbem objects
		fmm_t fmm(k);

		// get x2x fmm operators
		auto m2m_op = fmm.create_m2m();
		auto l2l_op = fmm.create_l2l();
		auto m2l_op = fmm.create_m2l();

		// p2x operators and derivatives
		auto p2m_op_0 = fmm.create_p2m<0>();
		auto p2l_op_0 = fmm.create_p2l<0>();
		auto p2m_op_1 = fmm.create_p2m<1>();
		auto p2l_op_1 = fmm.create_p2l<1>();

		// x2p operators and derivatives
		auto m2p_op_0 = fmm.create_m2p<0>();
		auto l2p_op_0 = fmm.create_l2p<0>();
		auto m2p_op_1 = fmm.create_m2p<1>();
		auto l2p_op_1 = fmm.create_l2p<1>();

		// p2p operators and derivatives
		auto p2p_op_00 = fmm.create_p2p<0, 0>();
		auto p2p_op_01 = fmm.create_p2p<0, 1>();
		auto p2p_op_10 = fmm.create_p2p<1, 0>();
		auto p2p_op_11 = fmm.create_p2p<1, 1>();

		// integrate operators over fields
		size_t quadrature_order = 10;
=======
	std::complex<double> const J(0., 1.);

	// loop over frequencies
	double om = 2. * M_PI * freq;
	double k = om / c;

	cvector_t xct, p_surf;
	xct.resize(trial_space.get_num_dofs());
	xct.setConstant(-std::complex<double>(0, 1.0) * k * z0 * v0);
	p_surf.resize(trial_space.get_num_dofs());
	p_surf.setConstant(1.0);

	std::cout << "wave number: " << k << std::endl;
	// create kernel, fmm and fmbem objects
	fmm_t fmm(k);

	// get x2x fmm operators
	auto m2m_op = fmm.create_m2m();
	auto l2l_op = fmm.create_l2l();
	auto m2l_op = fmm.create_m2l();

	// p2x operators and derivatives
	auto p2m_op_0 = fmm.create_p2m<0>();
	auto p2l_op_0 = fmm.create_p2l<0>();
	auto p2m_op_1 = fmm.create_p2m<1>();
	auto p2l_op_1 = fmm.create_p2l<1>();

	// x2p operators and derivatives
	auto m2p_op_0 = fmm.create_m2p<0>();
	auto l2p_op_0 = fmm.create_l2p<0>();
	auto m2p_op_1 = fmm.create_m2p<1>();
	auto l2p_op_1 = fmm.create_l2p<1>();

	// p2p operators and derivatives
	auto p2p_op_00 = fmm.create_p2p<0, 0>();
	auto p2p_op_01 = fmm.create_p2p<0, 1>();
	auto p2p_op_10 = fmm.create_p2p<1, 0>();
	auto p2p_op_11 = fmm.create_p2p<1, 1>();

	// integrate operators over fields
	size_t quadrature_order = 6;

	// p2x operators
	fmm::p2x_integral<decltype(p2m_op_0), trial_field_t> ip2m_op_0(p2m_op_0, quadrature_order);
	fmm::p2x_integral<decltype(p2l_op_0), trial_field_t> ip2l_op_0(p2l_op_0, quadrature_order);
	fmm::p2x_integral<decltype(p2m_op_1), trial_field_t> ip2m_op_1(p2m_op_1, quadrature_order);
	fmm::p2x_integral<decltype(p2l_op_1), trial_field_t> ip2l_op_1(p2l_op_1, quadrature_order);

	auto p2m_0 = fmm::create_p2x_indexed(ip2m_op_0, trial_space.field_begin<trial_field_t>(), trial_space.field_end<trial_field_t>());
	auto p2l_0 = fmm::create_p2x_indexed(ip2l_op_0, trial_space.field_begin<trial_field_t>(), trial_space.field_end<trial_field_t>());
	auto p2m_1 = fmm::create_p2x_indexed(ip2m_op_1, trial_space.field_begin<trial_field_t>(), trial_space.field_end<trial_field_t>());
	auto p2l_1 = fmm::create_p2x_indexed(ip2l_op_1, trial_space.field_begin<trial_field_t>(), trial_space.field_end<trial_field_t>());

	// solve surface system
	{
		typedef NiHu::dirac_field<trial_field_t> test_field_t;

		auto const &test_space = NiHu::dirac(trial_space);

		double D = 2.5;
		size_t depth = unsigned(std::log2(k*D));

#ifdef GAUSS
		cluster_tree_t tree(
			fmm::create_field_center_iterator(trial_space.field_begin<trial_field_t>()),
			fmm::create_field_center_iterator(trial_space.field_end<trial_field_t>()),
			fmm::create_field_center_iterator(test_space.field_begin<test_field_t>()),
			fmm::create_field_center_iterator(test_space.field_end<test_field_t>()),
			fmm::divide_depth(depth));
#else
		cluster_tree_t tree(
			fmm::create_elem_center_iterator(mesh.begin<elem_t>()),
			fmm::create_elem_center_iterator(mesh.end<elem_t>()),
			fmm::create_elem_center_iterator(mesh.begin<elem_t>()),
			fmm::create_elem_center_iterator(mesh.end<elem_t>()),
			fmm::divide_depth(depth));
#endif

		std::cout << tree << std::endl;

		// create interaction lists
		fmm::interaction_lists lists(tree);

		// x2p operators
		fmm::x2p_integral<decltype(m2p_op_0), test_field_t> im2p_op_0(m2p_op_0, quadrature_order);
		fmm::x2p_integral<decltype(l2p_op_0), test_field_t> il2p_op_0(l2p_op_0, quadrature_order);
		fmm::x2p_integral<decltype(m2p_op_1), test_field_t> im2p_op_1(m2p_op_1, quadrature_order);
		fmm::x2p_integral<decltype(l2p_op_1), test_field_t> il2p_op_1(l2p_op_1, quadrature_order);

		// p2p operators
		fmm::p2p_integral<decltype(p2p_op_00), test_field_t, trial_field_t> ip2p_op_00(p2p_op_00, true);
		fmm::p2p_integral<decltype(p2p_op_01), test_field_t, trial_field_t> ip2p_op_01(p2p_op_01, true);
		fmm::p2p_integral<decltype(p2p_op_10), test_field_t, trial_field_t> ip2p_op_10(p2p_op_10, true);
		fmm::p2p_integral<decltype(p2p_op_11), test_field_t, trial_field_t> ip2p_op_11(p2p_op_11, true);

		// create indexed fmbem operators
		std::complex<double> alpha(0.0, -1.0 / k);

		auto m2p_bm = fmm::create_x2p_indexed(im2p_op_0 + alpha * im2p_op_1, test_space.field_begin<test_field_t>(), test_space.field_end<test_field_t>());
		auto l2p_bm = fmm::create_x2p_indexed(il2p_op_0 + alpha * il2p_op_1, test_space.field_begin<test_field_t>(), test_space.field_end<test_field_t>());

		auto p2p_0 = fmm::create_p2x_indexed(
			fmm::create_x2p_indexed(ip2p_op_00 + alpha * ip2p_op_10,
				test_space.field_begin<test_field_t>(),
				test_space.field_end<test_field_t>()),
			trial_space.field_begin<trial_field_t>(),
			trial_space.field_end<trial_field_t>()
		);
		auto p2p_1 = fmm::create_p2x_indexed(
			fmm::create_x2p_indexed(ip2p_op_01 + alpha * ip2p_op_11,
				test_space.field_begin<test_field_t>(),
				test_space.field_end<test_field_t>()),
			trial_space.field_begin<trial_field_t>(),
			trial_space.field_end<trial_field_t>()
		);

		fmm.init_level_data(tree, 3.0);
		for (size_t c = 0; c < tree.get_n_clusters(); ++c)
			tree[c].set_p_level_data(&fmm.get_level_data(tree[c].get_level()));

		std::cout << "Starting assembling matrices " << std::endl;

		// create matrix objects
		auto slp_matrix = fmm::create_fmm_matrix(
			p2p_0, p2m_0, p2l_0, m2p_bm, l2p_bm,
			m2m_op, l2l_op, m2l_op,
			tree, lists, std::true_type());

		auto dlp_matrix = fmm::create_fmm_matrix(
			p2p_1, p2m_1, p2l_1, m2p_bm, l2p_bm,
			m2m_op, l2l_op, m2l_op,
			tree, lists, std::true_type());

		std::cout << "Matrices ready " << std::endl;

		// compute rhs with fmbem
		decltype(slp_matrix)::response_t rhs = (slp_matrix * xct + alpha / 2. * xct).eval();

		std::cout << "rhs ready" << std::endl;

		std::cout << "Starting iterative solution" << std::endl;

		// compute solution iteratively
		fmm::matrix_free<decltype(dlp_matrix)> M(dlp_matrix);

		Eigen::GMRES< fmm::matrix_free<decltype(dlp_matrix)>, Eigen::IdentityPreconditioner> solver(M);
		solver.setTolerance(1e-8);
		solver.set_restart(3000);
		p_surf = solver.solve(rhs);

		// compute error
		std::cout << "#iterations: " << solver.iterations() << std::endl;
		std::cout << "#iteration error: " << solver.error() << std::endl;
		std::cout << "timing results: " << std::endl;
		dlp_matrix.get_timer().print(std::cout);


		// export ps
		std::stringstream ss;
		ss << pattern << "_" << freq << "ps.res";
		export_response(ss.str().c_str(), p_surf, k);
	}
>>>>>>> beca87c7

	// evaluate field pressure
	{
		typedef NiHu::dirac_field<NiHu::field_view<NiHu::quad_1_elem, NiHu::field_option::constant> > test_field_t;
		auto field_mesh = NiHu::read_off_mesh(field_mesh_name, NiHu::quad_1_tag());
		auto const &test_space = NiHu::dirac(NiHu::constant_view(field_mesh));

		double D = 2.8;
		size_t depth = unsigned(1 + std::log2(k*D));
#ifdef GAUSS
		cluster_tree_t tree(
			fmm::create_field_center_iterator(trial_space.field_begin<trial_field_t>()),
			fmm::create_field_center_iterator(trial_space.field_end<trial_field_t>()),
			fmm::create_elem_center_iterator(field_mesh.begin<elem_t>()),
			fmm::create_elem_center_iterator(field_mesh.end<elem_t>()),
			fmm::divide_depth(depth));
#else
		cluster_tree_t tree(
			fmm::create_elem_center_iterator(mesh.begin<elem_t>()),
			fmm::create_elem_center_iterator(mesh.end<elem_t>()),
			fmm::create_elem_center_iterator(field_mesh.begin<elem_t>()),
			fmm::create_elem_center_iterator(field_mesh.end<elem_t>()),
			fmm::divide_depth(depth));
#endif

		std::cout << tree << std::endl;

<<<<<<< HEAD
#if 0
		// solve surface system
		{
			typedef NiHu::dirac_field<trial_field_t> test_field_t;

			auto const &test_space = NiHu::dirac(trial_space);

			double D = 2.5;
			size_t depth = unsigned(std::log2(k*D));

#ifdef GAUSS
			cluster_tree_t tree(
				fmm::create_field_center_iterator(trial_space.field_begin<trial_field_t>()),
				fmm::create_field_center_iterator(trial_space.field_end<trial_field_t>()),
				fmm::create_field_center_iterator(test_space.field_begin<test_field_t>()),
				fmm::create_field_center_iterator(test_space.field_end<test_field_t>()),
				fmm::divide_depth(depth));
#else
			cluster_tree_t tree(
				fmm::create_elem_center_iterator(mesh.begin<elem_t>()),
				fmm::create_elem_center_iterator(mesh.end<elem_t>()),
				fmm::create_elem_center_iterator(mesh.begin<elem_t>()),
				fmm::create_elem_center_iterator(mesh.end<elem_t>()),
				fmm::divide_depth(depth));
#endif

			std::cout << tree << std::endl;

			// create interaction lists
			fmm::interaction_lists lists(tree);

			// x2p operators
			fmm::x2p_integral<decltype(m2p_op_0), test_field_t> im2p_op_0(m2p_op_0, quadrature_order);
			fmm::x2p_integral<decltype(l2p_op_0), test_field_t> il2p_op_0(l2p_op_0, quadrature_order);
			fmm::x2p_integral<decltype(m2p_op_1), test_field_t> im2p_op_1(m2p_op_1, quadrature_order);
			fmm::x2p_integral<decltype(l2p_op_1), test_field_t> il2p_op_1(l2p_op_1, quadrature_order);

			// p2p operators
			fmm::p2p_integral<decltype(p2p_op_00), test_field_t, trial_field_t> ip2p_op_00(p2p_op_00, true);
			fmm::p2p_integral<decltype(p2p_op_01), test_field_t, trial_field_t> ip2p_op_01(p2p_op_01, true);
			fmm::p2p_integral<decltype(p2p_op_10), test_field_t, trial_field_t> ip2p_op_10(p2p_op_10, true);
			fmm::p2p_integral<decltype(p2p_op_11), test_field_t, trial_field_t> ip2p_op_11(p2p_op_11, true);

			// create indexed fmbem operators
			std::complex<double> alpha(0.0, -1.0 / k);

			auto m2p_bm = fmm::create_x2p_indexed(im2p_op_0 + alpha * im2p_op_1, test_space.field_begin<test_field_t>(), test_space.field_end<test_field_t>());
			auto l2p_bm = fmm::create_x2p_indexed(il2p_op_0 + alpha * il2p_op_1, test_space.field_begin<test_field_t>(), test_space.field_end<test_field_t>());

			auto p2p_0 = fmm::create_p2x_indexed(
				fmm::create_x2p_indexed(ip2p_op_00 + alpha * ip2p_op_10,
					test_space.field_begin<test_field_t>(),
					test_space.field_end<test_field_t>()),
				trial_space.field_begin<trial_field_t>(),
				trial_space.field_end<trial_field_t>()
			);
			auto p2p_1 = fmm::create_p2x_indexed(
				fmm::create_x2p_indexed(ip2p_op_01 + alpha * ip2p_op_11,
					test_space.field_begin<test_field_t>(),
					test_space.field_end<test_field_t>()),
				trial_space.field_begin<trial_field_t>(),
				trial_space.field_end<trial_field_t>()
			);

			fmm.init_level_data(tree, 3.0);
			for (size_t c = 0; c < tree.get_n_clusters(); ++c)
				tree[c].set_p_level_data(&fmm.get_level_data(tree[c].get_level()));

			std::cout << "Starting assembling matrices " << std::endl;

			// create matrix objects
			auto slp_matrix = fmm::create_fmm_matrix(
				p2p_0, p2m_0, p2l_0, m2p_bm, l2p_bm,
				m2m_op, l2l_op, m2l_op,
				tree, lists, std::true_type());
=======
		// create interaction lists
		fmm::interaction_lists lists(tree);
>>>>>>> beca87c7

		// integrate operators over fields
		std::cout << "creating integral operators" << std::endl;
		size_t quadrature_order = 10;

		// x2p operators
		fmm::x2p_integral<decltype(m2p_op_0), test_field_t> im2p_op_0(m2p_op_0, quadrature_order);
		fmm::x2p_integral<decltype(l2p_op_0), test_field_t> il2p_op_0(l2p_op_0, quadrature_order);

		// p2p operators
		fmm::p2p_integral<decltype(p2p_op_00), test_field_t, trial_field_t> ip2p_op_00(p2p_op_00, false);
		fmm::p2p_integral<decltype(p2p_op_01), test_field_t, trial_field_t> ip2p_op_01(p2p_op_01, false);

		std::cout << "creating indexed operators" << std::endl;
		auto m2p_0 = fmm::create_x2p_indexed(im2p_op_0, test_space.field_begin<test_field_t>(), test_space.field_end<test_field_t>());
		auto l2p_0 = fmm::create_x2p_indexed(il2p_op_0, test_space.field_begin<test_field_t>(), test_space.field_end<test_field_t>());

		auto p2p_0 = fmm::create_p2x_indexed(
			fmm::create_x2p_indexed(ip2p_op_00,
				test_space.field_begin<test_field_t>(),
				test_space.field_end<test_field_t>()),
			trial_space.field_begin<trial_field_t>(),
			trial_space.field_end<trial_field_t>()
		);
		auto p2p_1 = fmm::create_p2x_indexed(
			fmm::create_x2p_indexed(ip2p_op_01,
				test_space.field_begin<test_field_t>(),
				test_space.field_end<test_field_t>()),
			trial_space.field_begin<trial_field_t>(),
			trial_space.field_end<trial_field_t>()
		);

		std::cout << "startin level data init" << std::endl;
		fmm.init_level_data(tree, 3.0);
		for (size_t c = 0; c < tree.get_n_clusters(); ++c)
			tree[c].set_p_level_data(&fmm.get_level_data(tree[c].get_level()));


		// compute rhs with fmbem
		cvector_t p_field;

		{
			std::cout << "Starting assembling DLP " << std::endl;
			auto dlp_matrix = fmm::create_fmm_matrix(
				p2p_1, p2m_1, p2l_1, m2p_0, l2p_0,
				m2m_op, l2l_op, m2l_op,
				tree, lists, std::false_type());
			std::cout << "DLP assembled" << std::endl;

<<<<<<< HEAD
			// compute solution iteratively
			fmm::matrix_free<decltype(dlp_matrix)> M(dlp_matrix);

			Eigen::GMRES< fmm::matrix_free<decltype(dlp_matrix)>, Eigen::IdentityPreconditioner> solver(M);
			solver.setTolerance(1e-6);
			solver.set_restart(10000);
			p_surf = solver.solve(rhs);

			// compute error
			std::cout << "#iterations: " << solver.iterations() << std::endl;
			std::cout << "#iteration error: " << solver.error() << std::endl;
			std::cout << "timing results: " << std::endl;
			dlp_matrix.get_timer().print(std::cout);


			// export ps
			std::stringstream ss;
			ss << pattern << "_" << freq << "ps.res";
			export_response(ss.str().c_str(), p_surf, k);
=======
			std::cout << "Computing MVP " << std::endl;
			p_field = dlp_matrix * p_surf;
			std::cout << "MVP ready" << std::endl;
>>>>>>> beca87c7
		}
#endif

		// read surface solution
		std::stringstream ss;
		ss << pattern << "_" << freq << "ps.res";
		read_excitation(ss.str().c_str(), p_surf, k);

		std::cout << "surface solution read. Wave number: " << k << std::endl;

		{
<<<<<<< HEAD
			typedef NiHu::dirac_field<NiHu::field_view<NiHu::quad_1_elem, NiHu::field_option::constant> > test_field_t;
			auto field_mesh = NiHu::read_off_mesh(field_mesh_name, NiHu::quad_1_tag());
			auto const &test_space = NiHu::dirac(NiHu::constant_view(field_mesh));

			double D = 2.8;
			size_t depth = unsigned(1 + std::log2(k*D));
#ifdef GAUSS
			cluster_tree_t tree(
				fmm::create_field_center_iterator(trial_space.field_begin<trial_field_t>()),
				fmm::create_field_center_iterator(trial_space.field_end<trial_field_t>()),
				fmm::create_elem_center_iterator(field_mesh.begin<elem_t>()),
				fmm::create_elem_center_iterator(field_mesh.end<elem_t>()),
				fmm::divide_depth(depth));
#else
			cluster_tree_t tree(
				fmm::create_elem_center_iterator(mesh.begin<elem_t>()),
				fmm::create_elem_center_iterator(mesh.end<elem_t>()),
				fmm::create_elem_center_iterator(field_mesh.begin<elem_t>()),
				fmm::create_elem_center_iterator(field_mesh.end<elem_t>()),
				fmm::divide_depth(depth));
#endif

			std::cout << tree << std::endl;

			// create interaction lists
			fmm::interaction_lists lists(tree);

			// integrate operators over fields
			std::cout << "creating integral operators" << std::endl;

			// x2p operators
			fmm::x2p_integral<decltype(m2p_op_0), test_field_t> im2p_op_0(m2p_op_0, quadrature_order);
			fmm::x2p_integral<decltype(l2p_op_0), test_field_t> il2p_op_0(l2p_op_0, quadrature_order);

			// p2p operators
			fmm::p2p_integral<decltype(p2p_op_00), test_field_t, trial_field_t> ip2p_op_00(p2p_op_00, false);
			fmm::p2p_integral<decltype(p2p_op_01), test_field_t, trial_field_t> ip2p_op_01(p2p_op_01, false);

			std::cout << "creating indexed operators" << std::endl;
			auto m2p_0 = fmm::create_x2p_indexed(im2p_op_0, test_space.field_begin<test_field_t>(), test_space.field_end<test_field_t>());
			auto l2p_0 = fmm::create_x2p_indexed(il2p_op_0, test_space.field_begin<test_field_t>(), test_space.field_end<test_field_t>());

			auto p2p_0 = fmm::create_p2x_indexed(
				fmm::create_x2p_indexed(ip2p_op_00,
					test_space.field_begin<test_field_t>(),
					test_space.field_end<test_field_t>()),
				trial_space.field_begin<trial_field_t>(),
				trial_space.field_end<trial_field_t>()
			);
			auto p2p_1 = fmm::create_p2x_indexed(
				fmm::create_x2p_indexed(ip2p_op_01,
					test_space.field_begin<test_field_t>(),
					test_space.field_end<test_field_t>()),
				trial_space.field_begin<trial_field_t>(),
				trial_space.field_end<trial_field_t>()
			);

			std::cout << "startin level data init" << std::endl;
			fmm.init_level_data(tree, 3.0);
			for (size_t c = 0; c < tree.get_n_clusters(); ++c)
				tree[c].set_p_level_data(&fmm.get_level_data(tree[c].get_level()));
			std::cout << "level data init finished" << std::endl;


			// compute rhs with fmbem
			cvector_t p_field;

			{
				std::cout << "Starting assembling DLP " << std::endl;
				auto dlp_matrix = fmm::create_fmm_matrix(
					p2p_1, p2m_1, p2l_1, m2p_0, l2p_0,
					m2m_op, l2l_op, m2l_op,
					tree, lists, std::false_type());
				std::cout << "DLP assembled" << std::endl;

				std::cout << "Computing MVP " << std::endl;
				p_field = dlp_matrix * p_surf;
				std::cout << "MVP ready" << std::endl;
			}

			{
				std::cout << "Starting assembling SLP " << std::endl;
				auto slp_matrix = fmm::create_fmm_matrix(
					p2p_0, p2m_0, p2l_0, m2p_0, l2p_0,
					m2m_op, l2l_op, m2l_op,
					tree, lists, std::false_type());
				std::cout << "SLP assembled" << std::endl;
				std::cout << "Computing MVP " << std::endl;
				p_field -= slp_matrix * xct;
				std::cout << "MVP ready" << std::endl;
			}

			std::stringstream ss;
			ss << pattern << "_" << freq << "pf.res";
			export_response(ss.str().c_str(), p_field, k);
=======
			std::cout << "Starting assembling SLP " << std::endl;
			auto slp_matrix = fmm::create_fmm_matrix(
				p2p_0, p2m_0, p2l_0, m2p_0, l2p_0,
				m2m_op, l2l_op, m2l_op,
				tree, lists, std::false_type());
			std::cout << "SLP assembled" << std::endl;
			std::cout << "Computing MVP " << std::endl;
			p_field -= slp_matrix * xct;
			std::cout << "MVP ready" << std::endl;
>>>>>>> beca87c7
		}
	}

<<<<<<< HEAD
	catch (std::exception const &e)
	{
		std::cerr << e.what() << std::endl;
	}
	catch (char const *str)
	{
		std::cerr << str << std::endl;
	}
	catch (...)
	{
		std::cerr << "unhandled exception" << std::endl;
=======
		std::stringstream ss;
		ss << pattern << "_" << freq << "pf.res";
		export_response(ss.str().c_str(), p_field, k);
>>>>>>> beca87c7
	}

	return 0;
}<|MERGE_RESOLUTION|>--- conflicted
+++ resolved
@@ -128,7 +128,7 @@
 	try
 	{
 
-<<<<<<< HEAD
+
 		if (argc < 4)
 		{
 			std::cerr << "Use: " << argv[0] << " meshname fieldname pattern fstart" << std::endl;
@@ -162,43 +162,7 @@
 			for (size_t c = 0; c < 4; ++c)
 				fields(e, c + 1 + 4) = 4 * e + c;
 		}
-=======
-	// read parameters
-	std::string surf_mesh_name(argv[1]);
-	std::string field_mesh_name(argv[2]);
-	double freq = std::atoi(argv[3]);
-	std::string pattern(argv[4]);
-
-	std::cout << "mesh: " << surf_mesh_name << std::endl;
-	std::cout << "field: " << field_mesh_name << std::endl;
-	std::cout << "frequency: " << freq << std::endl;
-	std::cout << "pattern: " << pattern << std::endl;
-
-#ifdef GAUSS
-	// read mesh file
-	uMatrix elements;
-	dMatrix nodes;
-	read_off_data(surf_mesh_name, nodes, elements);
-
-	// assemble field matrix
-	size_t nElements = elements.rows();
-	uMatrix fields(nElements, 1 + 4 + 4);
-	for (size_t e = 0; e < nElements; ++e)
-	{
-		fields(e, 0) = NiHu::quad_1_gauss_field::id;
-		for (size_t c = 0; c < 4; ++c)
-			fields(e, c + 1) = elements(e, c + 1);
-		for (size_t c = 0; c < 4; ++c)
-			fields(e, c + 1 + 4) = 4 * e + c;
-	}
-
-	// create function space
-	auto trial_space = NiHu::create_function_space(nodes, fields, NiHu::quad_1_gauss_field_tag());
-#else
-	auto mesh = NiHu::read_off_mesh(surf_mesh_name, NiHu::quad_1_tag());
-	auto const trial_space = NiHu::constant_view(mesh);
-#endif
->>>>>>> beca87c7
+
 
 		// create function space
 		auto trial_space = NiHu::create_function_space(nodes, fields, NiHu::quad_1_gauss_field_tag());
@@ -207,7 +171,7 @@
 		auto const &trial_space = NiHu::constant_view(mesh);
 #endif
 
-<<<<<<< HEAD
+
 		// generate excitation
 		double rho = 1.3;
 		double c = 340.0;
@@ -255,170 +219,7 @@
 
 		// integrate operators over fields
 		size_t quadrature_order = 10;
-=======
-	std::complex<double> const J(0., 1.);
-
-	// loop over frequencies
-	double om = 2. * M_PI * freq;
-	double k = om / c;
-
-	cvector_t xct, p_surf;
-	xct.resize(trial_space.get_num_dofs());
-	xct.setConstant(-std::complex<double>(0, 1.0) * k * z0 * v0);
-	p_surf.resize(trial_space.get_num_dofs());
-	p_surf.setConstant(1.0);
-
-	std::cout << "wave number: " << k << std::endl;
-	// create kernel, fmm and fmbem objects
-	fmm_t fmm(k);
-
-	// get x2x fmm operators
-	auto m2m_op = fmm.create_m2m();
-	auto l2l_op = fmm.create_l2l();
-	auto m2l_op = fmm.create_m2l();
-
-	// p2x operators and derivatives
-	auto p2m_op_0 = fmm.create_p2m<0>();
-	auto p2l_op_0 = fmm.create_p2l<0>();
-	auto p2m_op_1 = fmm.create_p2m<1>();
-	auto p2l_op_1 = fmm.create_p2l<1>();
-
-	// x2p operators and derivatives
-	auto m2p_op_0 = fmm.create_m2p<0>();
-	auto l2p_op_0 = fmm.create_l2p<0>();
-	auto m2p_op_1 = fmm.create_m2p<1>();
-	auto l2p_op_1 = fmm.create_l2p<1>();
-
-	// p2p operators and derivatives
-	auto p2p_op_00 = fmm.create_p2p<0, 0>();
-	auto p2p_op_01 = fmm.create_p2p<0, 1>();
-	auto p2p_op_10 = fmm.create_p2p<1, 0>();
-	auto p2p_op_11 = fmm.create_p2p<1, 1>();
-
-	// integrate operators over fields
-	size_t quadrature_order = 6;
-
-	// p2x operators
-	fmm::p2x_integral<decltype(p2m_op_0), trial_field_t> ip2m_op_0(p2m_op_0, quadrature_order);
-	fmm::p2x_integral<decltype(p2l_op_0), trial_field_t> ip2l_op_0(p2l_op_0, quadrature_order);
-	fmm::p2x_integral<decltype(p2m_op_1), trial_field_t> ip2m_op_1(p2m_op_1, quadrature_order);
-	fmm::p2x_integral<decltype(p2l_op_1), trial_field_t> ip2l_op_1(p2l_op_1, quadrature_order);
-
-	auto p2m_0 = fmm::create_p2x_indexed(ip2m_op_0, trial_space.field_begin<trial_field_t>(), trial_space.field_end<trial_field_t>());
-	auto p2l_0 = fmm::create_p2x_indexed(ip2l_op_0, trial_space.field_begin<trial_field_t>(), trial_space.field_end<trial_field_t>());
-	auto p2m_1 = fmm::create_p2x_indexed(ip2m_op_1, trial_space.field_begin<trial_field_t>(), trial_space.field_end<trial_field_t>());
-	auto p2l_1 = fmm::create_p2x_indexed(ip2l_op_1, trial_space.field_begin<trial_field_t>(), trial_space.field_end<trial_field_t>());
-
-	// solve surface system
-	{
-		typedef NiHu::dirac_field<trial_field_t> test_field_t;
-
-		auto const &test_space = NiHu::dirac(trial_space);
-
-		double D = 2.5;
-		size_t depth = unsigned(std::log2(k*D));
-
-#ifdef GAUSS
-		cluster_tree_t tree(
-			fmm::create_field_center_iterator(trial_space.field_begin<trial_field_t>()),
-			fmm::create_field_center_iterator(trial_space.field_end<trial_field_t>()),
-			fmm::create_field_center_iterator(test_space.field_begin<test_field_t>()),
-			fmm::create_field_center_iterator(test_space.field_end<test_field_t>()),
-			fmm::divide_depth(depth));
-#else
-		cluster_tree_t tree(
-			fmm::create_elem_center_iterator(mesh.begin<elem_t>()),
-			fmm::create_elem_center_iterator(mesh.end<elem_t>()),
-			fmm::create_elem_center_iterator(mesh.begin<elem_t>()),
-			fmm::create_elem_center_iterator(mesh.end<elem_t>()),
-			fmm::divide_depth(depth));
-#endif
-
-		std::cout << tree << std::endl;
-
-		// create interaction lists
-		fmm::interaction_lists lists(tree);
-
-		// x2p operators
-		fmm::x2p_integral<decltype(m2p_op_0), test_field_t> im2p_op_0(m2p_op_0, quadrature_order);
-		fmm::x2p_integral<decltype(l2p_op_0), test_field_t> il2p_op_0(l2p_op_0, quadrature_order);
-		fmm::x2p_integral<decltype(m2p_op_1), test_field_t> im2p_op_1(m2p_op_1, quadrature_order);
-		fmm::x2p_integral<decltype(l2p_op_1), test_field_t> il2p_op_1(l2p_op_1, quadrature_order);
-
-		// p2p operators
-		fmm::p2p_integral<decltype(p2p_op_00), test_field_t, trial_field_t> ip2p_op_00(p2p_op_00, true);
-		fmm::p2p_integral<decltype(p2p_op_01), test_field_t, trial_field_t> ip2p_op_01(p2p_op_01, true);
-		fmm::p2p_integral<decltype(p2p_op_10), test_field_t, trial_field_t> ip2p_op_10(p2p_op_10, true);
-		fmm::p2p_integral<decltype(p2p_op_11), test_field_t, trial_field_t> ip2p_op_11(p2p_op_11, true);
-
-		// create indexed fmbem operators
-		std::complex<double> alpha(0.0, -1.0 / k);
-
-		auto m2p_bm = fmm::create_x2p_indexed(im2p_op_0 + alpha * im2p_op_1, test_space.field_begin<test_field_t>(), test_space.field_end<test_field_t>());
-		auto l2p_bm = fmm::create_x2p_indexed(il2p_op_0 + alpha * il2p_op_1, test_space.field_begin<test_field_t>(), test_space.field_end<test_field_t>());
-
-		auto p2p_0 = fmm::create_p2x_indexed(
-			fmm::create_x2p_indexed(ip2p_op_00 + alpha * ip2p_op_10,
-				test_space.field_begin<test_field_t>(),
-				test_space.field_end<test_field_t>()),
-			trial_space.field_begin<trial_field_t>(),
-			trial_space.field_end<trial_field_t>()
-		);
-		auto p2p_1 = fmm::create_p2x_indexed(
-			fmm::create_x2p_indexed(ip2p_op_01 + alpha * ip2p_op_11,
-				test_space.field_begin<test_field_t>(),
-				test_space.field_end<test_field_t>()),
-			trial_space.field_begin<trial_field_t>(),
-			trial_space.field_end<trial_field_t>()
-		);
-
-		fmm.init_level_data(tree, 3.0);
-		for (size_t c = 0; c < tree.get_n_clusters(); ++c)
-			tree[c].set_p_level_data(&fmm.get_level_data(tree[c].get_level()));
-
-		std::cout << "Starting assembling matrices " << std::endl;
-
-		// create matrix objects
-		auto slp_matrix = fmm::create_fmm_matrix(
-			p2p_0, p2m_0, p2l_0, m2p_bm, l2p_bm,
-			m2m_op, l2l_op, m2l_op,
-			tree, lists, std::true_type());
-
-		auto dlp_matrix = fmm::create_fmm_matrix(
-			p2p_1, p2m_1, p2l_1, m2p_bm, l2p_bm,
-			m2m_op, l2l_op, m2l_op,
-			tree, lists, std::true_type());
-
-		std::cout << "Matrices ready " << std::endl;
-
-		// compute rhs with fmbem
-		decltype(slp_matrix)::response_t rhs = (slp_matrix * xct + alpha / 2. * xct).eval();
-
-		std::cout << "rhs ready" << std::endl;
-
-		std::cout << "Starting iterative solution" << std::endl;
-
-		// compute solution iteratively
-		fmm::matrix_free<decltype(dlp_matrix)> M(dlp_matrix);
-
-		Eigen::GMRES< fmm::matrix_free<decltype(dlp_matrix)>, Eigen::IdentityPreconditioner> solver(M);
-		solver.setTolerance(1e-8);
-		solver.set_restart(3000);
-		p_surf = solver.solve(rhs);
-
-		// compute error
-		std::cout << "#iterations: " << solver.iterations() << std::endl;
-		std::cout << "#iteration error: " << solver.error() << std::endl;
-		std::cout << "timing results: " << std::endl;
-		dlp_matrix.get_timer().print(std::cout);
-
-
-		// export ps
-		std::stringstream ss;
-		ss << pattern << "_" << freq << "ps.res";
-		export_response(ss.str().c_str(), p_surf, k);
-	}
->>>>>>> beca87c7
+
 
 	// evaluate field pressure
 	{
@@ -446,7 +247,7 @@
 
 		std::cout << tree << std::endl;
 
-<<<<<<< HEAD
+
 #if 0
 		// solve surface system
 		{
@@ -522,10 +323,7 @@
 				p2p_0, p2m_0, p2l_0, m2p_bm, l2p_bm,
 				m2m_op, l2l_op, m2l_op,
 				tree, lists, std::true_type());
-=======
-		// create interaction lists
-		fmm::interaction_lists lists(tree);
->>>>>>> beca87c7
+
 
 		// integrate operators over fields
 		std::cout << "creating integral operators" << std::endl;
@@ -575,7 +373,7 @@
 				tree, lists, std::false_type());
 			std::cout << "DLP assembled" << std::endl;
 
-<<<<<<< HEAD
+
 			// compute solution iteratively
 			fmm::matrix_free<decltype(dlp_matrix)> M(dlp_matrix);
 
@@ -595,11 +393,7 @@
 			std::stringstream ss;
 			ss << pattern << "_" << freq << "ps.res";
 			export_response(ss.str().c_str(), p_surf, k);
-=======
-			std::cout << "Computing MVP " << std::endl;
-			p_field = dlp_matrix * p_surf;
-			std::cout << "MVP ready" << std::endl;
->>>>>>> beca87c7
+
 		}
 #endif
 
@@ -611,7 +405,7 @@
 		std::cout << "surface solution read. Wave number: " << k << std::endl;
 
 		{
-<<<<<<< HEAD
+
 			typedef NiHu::dirac_field<NiHu::field_view<NiHu::quad_1_elem, NiHu::field_option::constant> > test_field_t;
 			auto field_mesh = NiHu::read_off_mesh(field_mesh_name, NiHu::quad_1_tag());
 			auto const &test_space = NiHu::dirac(NiHu::constant_view(field_mesh));
@@ -707,21 +501,11 @@
 			std::stringstream ss;
 			ss << pattern << "_" << freq << "pf.res";
 			export_response(ss.str().c_str(), p_field, k);
-=======
-			std::cout << "Starting assembling SLP " << std::endl;
-			auto slp_matrix = fmm::create_fmm_matrix(
-				p2p_0, p2m_0, p2l_0, m2p_0, l2p_0,
-				m2m_op, l2l_op, m2l_op,
-				tree, lists, std::false_type());
-			std::cout << "SLP assembled" << std::endl;
-			std::cout << "Computing MVP " << std::endl;
-			p_field -= slp_matrix * xct;
-			std::cout << "MVP ready" << std::endl;
->>>>>>> beca87c7
+
 		}
 	}
 
-<<<<<<< HEAD
+
 	catch (std::exception const &e)
 	{
 		std::cerr << e.what() << std::endl;
@@ -733,11 +517,7 @@
 	catch (...)
 	{
 		std::cerr << "unhandled exception" << std::endl;
-=======
-		std::stringstream ss;
-		ss << pattern << "_" << freq << "pf.res";
-		export_response(ss.str().c_str(), p_field, k);
->>>>>>> beca87c7
+
 	}
 
 	return 0;
