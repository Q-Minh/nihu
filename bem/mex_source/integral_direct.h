--- conflicted
+++ resolved
@@ -4,8 +4,6 @@
 
 /* Regular integral over a linear LINE element */
 void int_line_lin(const gauss2D_t *g,
-<<<<<<< HEAD
-=======
                  const double *nodes,
                  const accelerator2D_t *accelerator,
                  const double *q,
@@ -26,98 +24,4 @@
                  double *br,
                  double *bi);
 
-/* Regular integral over a linear TRIA element */
-void int_tri_lin(const gauss_t *g,
->>>>>>> c342d8db
-                 const double *nodes,
-                 const accelerator2D_t *accelerator,
-                 const double *q,
-                 double k,
-                 double *ar,
-                 double *ai,
-                 double *br,
-                 double *bi);
-
-/* Singular integral over a linear LINE element */
-void int_line_lin_sing(const gauss2D_t *g,
-                 const double *nodes,
-                 const accelerator2D_t *accelerator,
-                 int corner,
-                 double k,
-                 double *ar,
-                 double *ai,
-                 double *br,
-                 double *bi);
-
-/* Regular integral over a constant LINE element */
-void int_line_const(const gauss2D_t *g,
-<<<<<<< HEAD
-=======
-                   const double *nodes,
-                   const accelerator2D_t *accelerator,
-                   const double *q,
-                   double k,
-                   double *ar,
-                   double *ai,
-                   double *br,
-                   double *bi);
-
-/* Singular integral over a constant LINE element */
-void int_line_const_sing(const gauss2D_t *g,
-                   const double *nodes,
-                   const accelerator2D_t *accelerator,
-                   const double *q,
-                   double k,
-                   double *ar,
-                   double *ai,
-                   double *br,
-                   double *bi);
-
-/* Regular integral over a constant TRIA element */
-void int_tri_const(const gauss_t *g,
->>>>>>> c342d8db
-                   const double *nodes,
-                   const accelerator2D_t *accelerator,
-                   const double *q,
-                   double k,
-                   double *ar,
-                   double *ai,
-                   double *br,
-                   double *bi);
-
-<<<<<<< HEAD
-/* Singular integral over a constant LINE element */
-void int_line_const_sing(const gauss2D_t *g,
-                   const double *nodes,
-                   const accelerator2D_t *accelerator,
-                   const double *q,
-                   double k,
-                   double *ar,
-                   double *ai,
-                   double *br,
-                   double *bi);
-=======
-/* Singular integral over a constant TRIA element */
-void int_tri_const_sing(const gauss_t *g,
-                        const double *nodes,
-                        const accelerator_t *accelerator,
-                        const double *q,
-                        double k,
-                        double *ar,
-                        double *ai,
-                        double *br,
-                        double *bi);
-
-/* Regular integral over a constant QUAD element */
-void int_quad_const(const gauss_t *g,
-                    const double *nodes,
-                    const accelerator_t *accelerator,
-                    const double *q,
-                    double k,
-                    double *ar,
-                    double *ai,
-                    double *br,
-                    double *bi);
->>>>>>> c342d8db
-
 #endif