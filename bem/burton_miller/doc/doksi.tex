--- conflicted
+++ resolved
@@ -173,7 +173,6 @@
 
 \section{Treatment of hypersingular integrals}
 
-<<<<<<< HEAD
 In the sequel, the following four identities are used:
 
 % \begin{align}
@@ -181,16 +180,6 @@
 % 	\alpha \int_\Gamma \frac{\partial{G}_k (\sx, \sy)}{\partial \sn_x} \frac{\partial p(\sy)}{\partial \sn_y} \td \Gamma_y = \nonumber \\
 % 	& = \int_{\Gamma}\left[-\frac{\partial{G}_k (\sx, \sy)}{\partial \sn_y} p(\sy) + G_k(\sx,\sy)\frac{\partial p(\sy)}{\partial \sn_y}\right] \td \Gamma_y - \frac{1}{2} p(\sx) - \frac{1}{2}\alpha \frac{ \partial p(\sx)}{\partial \sn_x} + p_{in}(\sx) + \alpha \frac{\partial p_{in}(\sx)}{\partial \sn_x}
 % \end{align}
-=======
-Using the Burton-Miller formulation for surface points ($C(\sx) = 1/2$), the linear combination is calculated with the coupling constant $\alpha$
-%
-\begin{multline}
-	\alpha \int_\Gamma \frac{\partial^2{G}_k (\sx, \sy)}{\partial \sn_y \partial \sn_x} p(\sy) \td \Gamma_y -
-	\alpha \int_\Gamma \frac{\partial{G}_k (\sx, \sy)}{\partial \sn_x} \frac{\partial p(\sy)}{\partial \sn_y} \td \Gamma_y = \\
-	 = \int_{\Gamma}\left[-\frac{\partial{G}_k (\sx, \sy)}{\partial \sn_y} p(\sy) + G_k(\sx,\sy)\frac{\partial p(\sy)}{\partial \sn_y}\right] \td \Gamma_y \\
-	- \frac{1}{2} p(\sx) - \frac{1}{2}\alpha \frac{ \partial p(\sx)}{\partial \sn_x} + p_{in}(\sx) + \alpha \frac{\partial p_{in}(\sx)}{\partial \sn_x}
-\end{multline}
->>>>>>> a34aa2d0
 
 \begin{align}
 	\int_\Gamma \frac{\partial G_0(\sx, \sy)}{\partial \sn_y} \td \Gamma_y & = 0 \\
